from .claripy import Claripy
from .solvers import BranchingSolver
from .solvers import CompositeSolver
from .backends import BackendZ3, BackendVSA, BackendConcrete, BackendZ3Parallel
from .datalayer import DataLayer

class ClaripyStandalone(Claripy):
    def __init__(self, model_backend=None, solver_backends=None, parallel=False):
        self.parallel = parallel if parallel is not None else False

        if solver_backends is None:
            b_z3 = BackendZ3()
            b_z3.set_claripy_object(self)
            solver_backends = [ b_z3 ]

        if model_backend is None:
            b_concrete = BackendConcrete()
            b_concrete.set_claripy_object(self)
            model_backend = b_concrete

<<<<<<< HEAD
        Claripy.__init__(self, model_backend, solver_backends, parallel=parallel)
        self.dl = DataLayer()
=======
        solver_backends = [ b_z3 ] if solver_backends is None else solver_backends
        model_backend = b_concrete if model_backend is None else model_backend
        datalayer = DataLayer(self)
        Claripy.__init__(self, model_backend, solver_backends, datalayer, parallel=parallel)
>>>>>>> 8dd03558

    def solver(self):
        return BranchingSolver(self)

    def composite_solver(self):
        return CompositeSolver(self)<|MERGE_RESOLUTION|>--- conflicted
+++ resolved
@@ -18,15 +18,8 @@
             b_concrete.set_claripy_object(self)
             model_backend = b_concrete
 
-<<<<<<< HEAD
-        Claripy.__init__(self, model_backend, solver_backends, parallel=parallel)
-        self.dl = DataLayer()
-=======
-        solver_backends = [ b_z3 ] if solver_backends is None else solver_backends
-        model_backend = b_concrete if model_backend is None else model_backend
         datalayer = DataLayer(self)
         Claripy.__init__(self, model_backend, solver_backends, datalayer, parallel=parallel)
->>>>>>> 8dd03558
 
     def solver(self):
         return BranchingSolver(self)
