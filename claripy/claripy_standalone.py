from .claripy import Claripy
from .solvers import BranchingSolver
from .solvers import CompositeSolver
<<<<<<< HEAD
from .backends import BackendZ3, BackendVSA, BackendConcrete
=======
from .backends import BackendZ3, BackendConcrete, BackendZ3Parallel
>>>>>>> 13a0ce43
from .datalayer import DataLayer

class ClaripyStandalone(Claripy):
    def __init__(self, model_backend=None, solver_backends=None, parallel=False):
        self.parallel = parallel if parallel is not None else False
<<<<<<< HEAD
=======
        b_concrete = BackendConcrete(self)

        if parallel:
            b_z3 = BackendZ3Parallel(self)
        else:
            b_z3 = BackendZ3(self)
        self.z3_backend = b_z3
>>>>>>> 13a0ce43

        if solver_backends is None:
            b_z3 = BackendZ3()
            b_z3.set_claripy_object(self)
            solver_backends = [ b_z3 ]

        if model_backend is None:
            b_concrete = BackendConcrete()
            b_concrete.set_claripy_object(self)
            model_backend = b_concrete

        Claripy.__init__(self, model_backend, solver_backends, parallel=parallel)
        self.dl = DataLayer()

    def solver(self):
        return BranchingSolver(self)

    def composite_solver(self):
        return CompositeSolver(self)<|MERGE_RESOLUTION|>--- conflicted
+++ resolved
@@ -1,26 +1,12 @@
 from .claripy import Claripy
 from .solvers import BranchingSolver
 from .solvers import CompositeSolver
-<<<<<<< HEAD
-from .backends import BackendZ3, BackendVSA, BackendConcrete
-=======
-from .backends import BackendZ3, BackendConcrete, BackendZ3Parallel
->>>>>>> 13a0ce43
+from .backends import BackendZ3, BackendVSA, BackendConcrete, BackendZ3Parallel
 from .datalayer import DataLayer
 
 class ClaripyStandalone(Claripy):
     def __init__(self, model_backend=None, solver_backends=None, parallel=False):
         self.parallel = parallel if parallel is not None else False
-<<<<<<< HEAD
-=======
-        b_concrete = BackendConcrete(self)
-
-        if parallel:
-            b_z3 = BackendZ3Parallel(self)
-        else:
-            b_z3 = BackendZ3(self)
-        self.z3_backend = b_z3
->>>>>>> 13a0ce43
 
         if solver_backends is None:
             b_z3 = BackendZ3()
