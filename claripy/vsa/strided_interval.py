import fractions
import functools
import math
import itertools
import logging

logger = logging.getLogger('claripy.vsa.strided_interval')

from ..backend_object import BackendObject

def reversed_processor(f):
    def processor(self, *args):
        if self._reversed:
            # Reverse it for real. We have to accept the precision penalty.
            reversed = self._reverse()
            return f(reversed, *args)
        return f(self, *args)

    return processor

def normalize_types(f):
    @functools.wraps(f)
    def normalizer(self, o):
        '''
        Convert any object to an object that we can process.
        '''
        # Special handler for union
        if f.__name__ == 'union' and isinstance(o, DiscreteStridedIntervalSet):
            return o.union(self)

        if isinstance(o, ValueSet) or isinstance(o, DiscreteStridedIntervalSet):
            # It should be put to o.__radd__(self) when o is a ValueSet
            return NotImplemented

        if isinstance(o, Base) or isinstance(self, Base):
            return NotImplemented
        if type(self) is BVV:
            self = self.value
        if type(o) is BVV:
            o = o.value
        if type(o) in (int, long):
            o = StridedInterval(bits=StridedInterval.min_bits(o), stride=0, lower_bound=o, upper_bound=o)
        if type(self) in (int, long):
            self = StridedInterval(bits=StridedInterval.min_bits(self), stride=0, lower_bound=self, upper_bound=self)

        if f.__name__ not in ('concat', ):
            # Make sure they have the same length
            common_bits = max(o.bits, self.bits)
            if o.bits < common_bits:
                o = o.zero_extend(common_bits)
            if self.bits < common_bits:
                self = self.zero_extend(common_bits)

        self_reversed = False

        if self._reversed != o._reversed:
            # We are working on two instances that have different endianness!
            # Make sure the `reversed` property of self is kept the same after operation
            if self._reversed:
<<<<<<< HEAD
                self_reversed = True
                self = self._reverse()
                self._reversed = False
=======
                if o.is_integer:
                    o = o._reverse()
                else:
                    self_reversed = True
                    self = self._reverse()
>>>>>>> 8394c0a8

            else:
                # If self is an integer, we wanna reverse self as well
                if self.is_integer:
                    self = self._reverse()
                    self_reversed = True
                else:
                    o = o._reverse()

        ret = f(self, o)
        if self_reversed and isinstance(ret, StridedInterval):
            ret = ret.reverse()
        return ret

    return normalizer

si_id_ctr = itertools.count()

# Whether DiscreteStridedIntervalSet should be used or not. Sometimes we manually set it to False to allow easy
# implementation of test cases.
allow_dsis = False

class StridedInterval(BackendObject):
    """
    A Strided Interval is represented in the following form:
        bits,stride[lower_bound, upper_bound]
    For more details, please refer to relevant papers like TIE and WYSINWYE.

    This implementation is signedness-agostic, please refer to _Signedness-Agnostic Program Analysis: Precise Integer
    Bounds for Low-Level Code_ by Jorge A. Navas, etc. for more details.

    Thanks all corresponding authors for their outstanding works.
    """
    def __init__(self, name=None, bits=0, stride=None, lower_bound=None, upper_bound=None, uninitialized=False, bottom=False):
        self._name = name

        if self._name is None:
            self._name = "SI_%d" % si_id_ctr.next()

        self._bits = bits
        self._stride = stride if stride is not None else 1
        self._lower_bound = lower_bound if lower_bound is not None else 0
        self._upper_bound = upper_bound if upper_bound is not None else (2**bits-1)

        if lower_bound is not None and type(lower_bound) not in (int, long):
            raise ClaripyVSAError("'lower_bound' must be an int or a long. %s is not supported." % type(lower_bound))

        if upper_bound is not None and type(upper_bound) not in (int, long):
            raise ClaripyVSAError("'upper_bound' must be an int or a long. %s is not supported." % type(upper_bound))

        self._reversed = False

        self._is_bottom = bottom

        self.uninitialized = uninitialized

        if self._upper_bound is not None and bits == 0:
            self._bits = self._min_bits()

        if self._upper_bound is None:
            self._upper_bound = StridedInterval.max_int(self.bits)

        if self._lower_bound is None:
            self._lower_bound = StridedInterval.min_int(self.bits)

        # For lower bound and upper bound, we always store the unsigned version
        self._lower_bound = self._lower_bound & (2 ** bits - 1)
        self._upper_bound = self._upper_bound & (2 ** bits - 1)

        self.normalize()

    def copy(self):
        si = StridedInterval(name=self._name,
                             bits=self.bits,
                             stride=self.stride,
                             lower_bound=self.lower_bound,
                             upper_bound=self.upper_bound,
                             uninitialized=self.uninitialized,
                             bottom=self._is_bottom)
        si._reversed = self._reversed
        return si

    def nameless_copy(self):
        si = StridedInterval(name=None,
                             bits=self.bits,
                             stride=self.stride,
                             lower_bound=self.lower_bound,
                             upper_bound=self.upper_bound,
                             uninitialized=self.uninitialized,
                             bottom=self._is_bottom)
        si._reversed = self._reversed
        return si

    def normalize(self):
        if self.bits == 8 and self.reversed:
            self._reversed = False

        if self.is_empty:
            return self

        if self.lower_bound == self.upper_bound:
            self._stride = 0

        if self.lower_bound < 0:
            self.lower_bound = self.lower_bound & (2 ** self.bits - 1)

        self._normalize_top()

        if self._stride < 0:
            raise Exception("Why does this happen?")

        return self

    def eval(self, n, signed=False):
        """
        Evaluate this StridedInterval to obtain a list of concrete integers
        :param n: Upper bound for the number of concrete integers
        :param signed: Treat this StridedInterval as signed or unsigned
        :return: A list of at most `n` concrete integers
        """

        results = [ ]

        if self.is_empty:
            # no value is available
            pass

        elif self.stride == 0 and n > 0:
            results.append(self.lower_bound)
        else:
            if signed:
                # View it as a signed integer
                bounds = self._signed_bounds()

            else:
                # View it as an unsigned integer
                bounds = self._unsigned_bounds()

            for lb, ub in bounds:
                while len(results) < n and lb <= ub:
                    results.append(lb)
                    lb += self.stride # It will not overflow

        return results

    #
    # Private methods
    #

    def __hash__(self):
        return hash((self.bits, self.lower_bound, self.upper_bound, self.stride, self._reversed, self.uninitialized))

    def _normalize_top(self):
        if self.lower_bound == self._modular_add(self.upper_bound, 1, self.bits) and self.stride == 1:
            # This is a TOP!
            # Normalize it
            self.lower_bound = 0
            self.upper_bound = self.max_int(self.bits)

    def _ssplit(self):
        """
        Split `self` at the south pole, which is the same as in unsigned arithmetic

        :return: A list of split StridedIntervals
        """

        south_pole_right = self.max_int(self.bits) # 111...1
        # south_pole_left = 0

        # Is `self` straddling the south pole?
        if self.upper_bound < self.lower_bound:
            # It straddles the south pole!

            a_upper_bound = south_pole_right - ((south_pole_right - self.lower_bound) % self.stride)
            a = StridedInterval(bits=self.bits, stride=self.stride, lower_bound=self.lower_bound, upper_bound=a_upper_bound)

            b_lower_bound = self._modular_add(a_upper_bound, self.stride, self.bits)
            b = StridedInterval(bits=self.bits, stride=self.stride, lower_bound=b_lower_bound, upper_bound=self.upper_bound)

            return [ a, b ]

        else:
            return [ self.copy() ]

    def _nsplit(self):
        """
        Split `self` at the north pole, which is the same as in signed arithmetic

        :return: A list of split StridedIntervals
        """

        north_pole_left = self.max_int(self.bits - 1) # 01111...1
        north_pole_right = 2 ** (self.bits - 1) # 1000...0

        # Is `self` straddling the north pole?
        straddling = False
        if self.upper_bound >= north_pole_right:
            if self.lower_bound > self.upper_bound:
                # Yes it does!
                straddling = True
            elif self.lower_bound <= north_pole_left:
                straddling = True

        else:
            if self.lower_bound > self.upper_bound and self.lower_bound <= north_pole_left:
                straddling = True

        if straddling:
            a_upper_bound = north_pole_left - ((north_pole_left - self.lower_bound) % self.stride)
            a = StridedInterval(bits=self.bits, stride=self.stride, lower_bound=self.lower_bound, upper_bound=a_upper_bound)

            b_lower_bound = a_upper_bound + self.stride
            b = StridedInterval(bits=self.bits, stride=self.stride, lower_bound=b_lower_bound, upper_bound=self.upper_bound)

            return [ a, b ]

        else:
            return [ self.copy() ]

    def _psplit(self):
        """
        Split `self` at both north and south poles

        :return: A list of split StridedIntervals
        """

        nsplit_list = self._nsplit()
        psplit_list = [ ]

        for si in nsplit_list:
            psplit_list.extend(si._ssplit())

        return psplit_list

    def _signed_bounds(self):
        """
        Get lower bound and upper bound for `self` in signed arithmetic
        :return: a list  of (lower_bound, upper_bound) tuples
        """

        nsplit = self._nsplit()
        if len(nsplit) == 1:
            lb = nsplit[0].lower_bound
            ub = nsplit[0].upper_bound

            lb = self._unsigned_to_signed(lb, self.bits)
            ub = self._unsigned_to_signed(ub, self.bits)

            return [ (lb, ub) ]

        elif len(nsplit) == 2:
            # nsplit[0] is on the left hemisphere, and nsplit[1] is on the right hemisphere

            # The left one
            lb_1 = nsplit[0].lower_bound
            ub_1 = nsplit[0].upper_bound

            # The right one
            lb_2 = nsplit[1].lower_bound
            ub_2 = nsplit[1].upper_bound
            # Then convert them to negative numbers
            lb_2 = self._unsigned_to_signed(lb_2, self.bits)
            ub_2 = self._unsigned_to_signed(ub_2, self.bits)

            return [ (lb_1, ub_1), (lb_2, ub_2) ]
        else:
            raise Exception('WTF')

    def _unsigned_bounds(self):
        """
        Get lower bound and upper bound for `self` in unsigned arithmetic
        :return: a list of (lower_bound, upper_bound) tuples
        """

        ssplit = self._ssplit()
        if len(ssplit) == 1:
            lb = ssplit[0].lower_bound
            ub = ssplit[0].upper_bound

            return [ (lb, ub) ]
        elif len(ssplit) == 2:
            # ssplit[0] is on the left hemisphere, and ssplit[1] is on the right hemisphere

            lb_1 = ssplit[0].lower_bound
            ub_1 = ssplit[0].upper_bound

            lb_2 = ssplit[1].lower_bound
            ub_2 = ssplit[1].upper_bound

            return [ (lb_1, ub_1), (lb_2, ub_2) ]
        else:
            raise Exception('WTF')

    #
    # Comparison operations
    #

    def identical(self, o):
        """
        Used to make exact comparisons between two StridedIntervals. Usually it is only used in test cases.

        :param o: The other StridedInterval to compare with
        :return: True if they are exactly same, False otherwise
        """

        if (self.bits == o.bits and
                self.stride == o.stride and
                self.lower_bound == o.lower_bound and
                self.upper_bound == o.upper_bound):
            return True

        else:
            return False

    @normalize_types
    def SLT(self, o):
        """
        Signed less than

        :param o: The other operand
        :return: TrueResult(), FalseResult(), or MaybeResult()
        """

        signed_bounds_1 = self._signed_bounds()
        signed_bounds_2 = o._signed_bounds()

        ret = [ ]
        for lb_1, ub_1 in signed_bounds_1:
            for lb_2, ub_2 in signed_bounds_2:
                if ub_1 < lb_2:
                    ret.append(TrueResult())
                elif lb_1 >= ub_2:
                    ret.append(FalseResult())
                else:
                    ret.append(MaybeResult())

        if all(r.identical(TrueResult()) for r in ret):
            return TrueResult()
        elif all(r.identical(FalseResult()) for r in ret):
            return FalseResult()
        else:
            return MaybeResult()

    @normalize_types
    def SLE(self, o):
        """
        Signed less than or equal to

        :param o: The other operand
        :return: TrueResult(), FalseResult(), or MaybeResult()
        """

        signed_bounds_1 = self._signed_bounds()
        signed_bounds_2 = o._signed_bounds()

        ret = []
        for lb_1, ub_1 in signed_bounds_1:
            for lb_2, ub_2 in signed_bounds_2:
                if ub_1 <= lb_2:
                    ret.append(TrueResult())
                elif lb_1 > ub_2:
                    ret.append(FalseResult())
                else:
                    ret.append(MaybeResult())

        if all(r.identical(TrueResult()) for r in ret):
            return TrueResult()
        elif all(r.identical(FalseResult()) for r in ret):
            return FalseResult()
        else:
            return MaybeResult()

    @normalize_types
    def SGT(self, o):
        """
        Signed greater than
        :param o: The other operand
        :return: TrueResult(), FalseResult(), or MaybeResult()
        """

        signed_bounds_1 = self._signed_bounds()
        signed_bounds_2 = o._signed_bounds()

        ret = []
        for lb_1, ub_1 in signed_bounds_1:
            for lb_2, ub_2 in signed_bounds_2:
                if lb_1 > ub_2:
                    ret.append(TrueResult())
                elif ub_1 <= lb_2:
                    ret.append(FalseResult())
                else:
                    ret.append(MaybeResult())

        if all(r.identical(TrueResult()) for r in ret):
            return TrueResult()
        elif all(r.identical(FalseResult()) for r in ret):
            return FalseResult()
        else:
            return MaybeResult()

    @normalize_types
    def SGE(self, o):
        """
        Signed greater than or equal to
        :param o: The other operand
        :return: TrueResult(), FalseResult(), or MaybeResult()
        """

        signed_bounds_1 = self._signed_bounds()
        signed_bounds_2 = o._signed_bounds()

        ret = []
        for lb_1, ub_1 in signed_bounds_1:
            for lb_2, ub_2 in signed_bounds_2:
                if lb_1 >= ub_2:
                    ret.append(TrueResult())
                elif ub_1 < lb_2:
                    ret.append(FalseResult())
                else:
                    ret.append(MaybeResult())

        if all(r.identical(TrueResult()) for r in ret):
            return TrueResult()
        elif all(r.identical(FalseResult()) for r in ret):
            return FalseResult()
        else:
            return MaybeResult()

    @normalize_types
    def ULT(self, o):
        """
        Unsigned less than

        :param o: The other operand
        :return: TrueResult(), FalseResult(), or MaybeResult()
        """

        unsigned_bounds_1 = self._unsigned_bounds()
        unsigned_bounds_2 = o._unsigned_bounds()

        ret = []
        for lb_1, ub_1 in unsigned_bounds_1:
            for lb_2, ub_2 in unsigned_bounds_2:
                if ub_1 < lb_2:
                    ret.append(TrueResult())
                elif lb_1 >= ub_2:
                    ret.append(FalseResult())
                else:
                    ret.append(MaybeResult())

        if all(r.identical(TrueResult()) for r in ret):
            return TrueResult()
        elif all(r.identical(FalseResult()) for r in ret):
            return FalseResult()
        else:
            return MaybeResult()

    @normalize_types
    def ULE(self, o):
        """
        Unsigned less than or equal to

        :param o: The other operand
        :return: TrueResult(), FalseResult(), or MaybeResult()
        """

        unsigned_bounds_1 = self._unsigned_bounds()
        unsigned_bounds_2 = o._unsigned_bounds()

        ret = []
        for lb_1, ub_1 in unsigned_bounds_1:
            for lb_2, ub_2 in unsigned_bounds_2:
                if ub_1 <= lb_2:
                    ret.append(TrueResult())
                elif lb_1 > ub_2:
                    ret.append(FalseResult())
                else:
                    ret.append(MaybeResult())

        if all(r.identical(TrueResult()) for r in ret):
            return TrueResult()
        elif all(r.identical(FalseResult()) for r in ret):
            return FalseResult()
        else:
            return MaybeResult()

    @normalize_types
    def UGT(self, o):
        """
        Signed greater than
        :param o: The other operand
        :return: TrueResult(), FalseResult(), or MaybeResult()
        """

        unsigned_bounds_1 = self._unsigned_bounds()
        unsigned_bounds_2 = o._unsigned_bounds()

        ret = []
        for lb_1, ub_1 in unsigned_bounds_1:
            for lb_2, ub_2 in unsigned_bounds_2:
                if lb_1 > ub_2:
                    ret.append(TrueResult())
                elif ub_1 <= lb_2:
                    ret.append(FalseResult())
                else:
                    ret.append(MaybeResult())

        if all(r.identical(TrueResult()) for r in ret):
            return TrueResult()
        elif all(r.identical(FalseResult()) for r in ret):
            return FalseResult()
        else:
            return MaybeResult()

    @normalize_types
    def UGE(self, o):
        """
        Unsigned greater than or equal to
        :param o: The other operand
        :return: TrueResult(), FalseResult(), or MaybeResult()
        """

        unsigned_bounds_1 = self._unsigned_bounds()
        unsigned_bounds_2 = o._unsigned_bounds()

        ret = []
        for lb_1, ub_1 in unsigned_bounds_1:
            for lb_2, ub_2 in unsigned_bounds_2:
                if lb_1 >= ub_2:
                    ret.append(TrueResult())
                elif ub_1 < lb_2:
                    ret.append(FalseResult())
                else:
                    ret.append(MaybeResult())

        if all(r.identical(TrueResult()) for r in ret):
            return TrueResult()
        elif all(r.identical(FalseResult()) for r in ret):
            return FalseResult()
        else:
            return MaybeResult()

    @normalize_types
    def eq(self, o):
        """
        Equal

        :param o: The ohter operand
        :return: TrueResult(), FalseResult(), or MaybeResult()
        """

        if (self.is_integer
            and o.is_integer
            ):
            # Two integers
            if self.lower_bound == o.lower_bound:
                # They are equal
                return TrueResult()
            else:
                # They are not equal
                return FalseResult()

        else:
            if self.name == o.name:
                return TrueResult() # They are the same guy

            si_intersection = self.intersection(o)

            if si_intersection.is_empty:
                return FalseResult()

            else:
                return MaybeResult()

    #
    # Overriding default operators in Python
    #

    def __len__(self):
        '''
        Get the length in bits of this variable.
        :return:
        '''
        return self._bits

    def __eq__(self, o):
        return self.eq(o)

    def __ne__(self, o):
        return ~(self.eq(o))

    def __gt__(self, other):
        """
        Unsigned greater than
        :param other: The other operand
        :return: TrueResult(), FalseResult(), or MaybeResult()
        """
        return self.UGT(other)

    def __ge__(self, other):
        """
        Unsigned greater than or equal to
        :param other: The other operand
        :return: TrueResult(), FalseResult(), or MaybeResult()
        """

        return self.UGE(other)

    def __lt__(self, other):
        """
        Unsigned less than
        :param other: The other operand
        :return: TrueResult(), FalseResult(), or MaybeResult()
        """
        return self.ULT(other)

    def __le__(self, other):
        """
        Unsigned less than or equal to
        :param other: The other operand
        :return: TrueResult(), FalseResult(), or MaybeResult()
        """
        return self.ULE(other)

    def __add__(self, o):
        return self.add(o)

    def __sub__(self, o):
        return self.sub(o)

    def __mul__(self, o):
        return self.mul(o)

    @normalize_types
    def __mod__(self, o):
        # TODO: Make a better approximation
        if self.is_integer and o.is_integer:
            r = self.lower_bound % o.lower_bound
            si = StridedInterval(bits=self.bits, stride=0, lower_bound=r, upper_bound=r)
            return si

        else:
            si = StridedInterval(bits=self.bits, stride=1, lower_bound=0, upper_bound=o.upper_bound - 1)
            return si

    @normalize_types
    def __div__(self, o):
        """
        Unsigned division
        :param o: The divisor
        :return: The quotient (self / o)
        """

        return self.udiv(o)

    def __neg__(self):
        return self.bitwise_not()

    def __invert__(self):
        return self.bitwise_not()

    @normalize_types
    def __or__(self, other):
        return self.bitwise_or(other)

    @normalize_types
    def __and__(self, other):
        return self.bitwise_and(other)

    def __rand__(self, other):
        return self.__and__(other)

    @normalize_types
    def __xor__(self, other):
        return self.bitwise_xor(other)

    def __rxor__(self, other):
        return self.__xor__(other)

    def __lshift__(self, other):
        return self.lshift(other)

    def __rshift__(self, other):
        return self.rshift(other)

    def __repr__(self):
        s = ""
        if self.is_empty:
            s = '<%d>[EmptySI]' % (self._bits)
        else:
            lower_bound = self._lower_bound if type(self._lower_bound) == str else '%#x' % self._lower_bound
            upper_bound = self._upper_bound if type(self._upper_bound) == str else '%#x' % self._upper_bound
            s = '<%d>0x%x[%s, %s]%s' % (self._bits, self._stride,
                                          lower_bound, upper_bound,
                                          'R' if self._reversed else '')

        if self.uninitialized:
            s += "(uninit)"

        return s

    #
    # Properties
    #

    @property
    def name(self):
        return self._name

    @property
    def reversed(self):
        return self._reversed

    @property
    def size(self):
        logger.warning("StridedInterval.size will be deprecated soon. Please use StridedInterval.cardinality instead.")
        return self.cardinality

    @property
    def cardinality(self):
        if self.is_bottom:
            return 0
        elif self.is_integer:
            return 1
        else:
            return (self._modular_sub(self._upper_bound, self._lower_bound, self.bits) + self._stride) / self._stride

    @property
    def lower_bound(self):
        return self._lower_bound

    @lower_bound.setter
    def lower_bound(self, value):
        self._lower_bound = value

    @property
    def upper_bound(self):
        return self._upper_bound

    @upper_bound.setter
    def upper_bound(self, value):
        self._upper_bound = value

    @property
    def bits(self):
        return self._bits

    @property
    def stride(self):
        return self._stride

    @stride.setter
    def stride(self, value):
        self._stride = value

    @property
    @reversed_processor
    def max(self):
        if not self.is_empty:
            return self.upper_bound
        else:
            # It is empty!
            return None

    @property
    @reversed_processor
    def min(self):
        if not self.is_empty:
            return self.lower_bound
        else:
            # It is empty
            return None

    @property
    def unique(self):
        return self.min is not None and self.min == self.max

    def _min_bits(self):
        v = self._upper_bound
        assert v >= 0
        return StridedInterval.min_bits(v)

    @property
    def is_empty(self):
        """
        The same as is_bottom
        :return: True/False
        """
        return self.is_bottom

    @property
    def is_top(self):
        '''
        If this is a TOP value
        :return: True if this is a TOP
        '''
        return (self.stride == 1 and
                self.lower_bound == self._modular_add(self.upper_bound, 1, self.bits)
                )

    @property
    def is_bottom(self):
        """
        Whether this StridedInterval is a BOTTOM, in other words, describes an empty set of integers
        :return: True/False
        """
        return self._is_bottom

    @property
    def is_integer(self):
        '''
        If this is an integer, i.e. self.lower_bound == self.upper_bound
        :return: True if this is an integer, False otherwise
        '''
        return self.lower_bound == self.upper_bound

    #
    # Modular arithmetic
    #

    @staticmethod
    def _modular_add(a, b, bits):
        return (a + b) % (2 ** bits)

    @staticmethod
    def _modular_sub(a, b, bits):
        return (a - b) % (2 ** bits)

    @staticmethod
    def _modular_mul(a, b, bits):
        return (a * b) % (2 ** bits)

    #
    # Helper methods
    #

    @staticmethod
    def lcm(a, b):
        """
        Get the least common multiple
        :param a: The first operand (integer)
        :param b: The second operand (integer)
        :return: Their LCM
        """
        return a * b // fractions.gcd(a, b)

    @staticmethod
    def highbit(k):
        return 1 << (k - 1)

    @staticmethod
    def min_bits(val):
        if val == 0:
            return 1
        elif val < 0:
            return int(math.log(-val, 2) + 1) + 1
        else:
            # Here we assume the maximum val is 64 bits
            # Special case to deal with the floating-point imprecision
            if val > 0xfffffffffffe0000 and val <= 0x10000000000000000:
                return 64
            return int(math.log(val, 2) + 1)

    @staticmethod
    def max_int(k):
        # return StridedInterval.highbit(k + 1) - 1
        return StridedInterval.highbit(k + 1) - 1

    @staticmethod
    def min_int(k):
        return -StridedInterval.highbit(k)

    @staticmethod
    def _ntz(x):
        '''
        Get the position of first non-zero bit
        :param x:
        :return:
        '''
        if x == 0:
            return 0
        y = (~x) & (x - 1)    # There is actually a bug in BAP until 0.8

        def bits(y):
            n = 0
            while y != 0:
                n += 1
                y >>= 1
            return n

        return bits(y)

    @staticmethod
    def _to_negative(a, bits):
        return -((1 << bits) - a)

    @staticmethod
    def upper(bits, i, stride):
        '''

        :return:
        '''
        if stride >= 1:
            offset = i % stride
            max = StridedInterval.max_int(bits)  # pylint:disable=redefined-builtin
            max_offset = max % stride

            if max_offset >= offset:
                o = max - (max_offset - offset)
            else:
                o = max - ((max_offset + stride) - offset)
            return o
        else:
            return StridedInterval.max_int(bits)

    @staticmethod
    def lower(bits, i, stride):
        '''

        :return:
        '''
        if stride >= 1:
            offset = i % stride
            min = StridedInterval.min_int(bits)  # pylint:disable=redefined-builtin
            min_offset = min % stride

            if offset >= min_offset:
                o = min + (offset - min_offset)
            else:
                o = min + ((offset + stride) - min_offset)
            return o
        else:
            return StridedInterval.min_int(bits)

    @staticmethod
    def top(bits, name=None, uninitialized=False):
        '''
        Get a TOP StridedInterval

        :return:
        '''
        return StridedInterval(name=name,
                               bits=bits,
                               stride=1,
                               lower_bound=0,
                               upper_bound=StridedInterval.max_int(bits),
                               uninitialized=uninitialized)

    @staticmethod
    def empty(bits):
        return StridedInterval(bits=bits, bottom=True)

    @staticmethod
    def _wrapped_cardinality(x, y, bits):
        """
        Return the cardinality for a set of number (| x, y |) on the wrapped-interval domain
        :param x: The first operand (an integer)
        :param y: The second operand (an integer)
        :return: The cardinality
        """

        if x == y + 1:
            return 2 ** bits

        else:
            return ((y - x) + 1) & (2 ** bits - 1)

    @staticmethod
    def _is_msb_zero(v, bits):
        """
        Checks if the most significant bit is zero (i.e. is the integer positive under signed arithmetic)
        :param v: The integer to check with
        :param bits: Bits of the integer
        :return: True or False
        """
        return (v & (2 ** bits - 1)) & (2 ** (bits - 1)) == 0

    @staticmethod
    def _unsigned_to_signed(v, bits):
        """
        Convert an unsigned integer to a signed integer
        :param v: The unsigned integer
        :param bits: How many bits this integer should be
        :return: The converted signed integer
        """
        if StridedInterval._is_msb_zero(v, bits):
            return v
        else:
            return -(2 ** bits - v)

    @staticmethod
    def _wrappedoverflow_add(a, b):
        """
        Determines if an overflow happens during the addition of `a` and `b`.

        :param a: The first operand (StridedInterval)
        :param b: The other operand (StridedInterval)
        :return: True if overflows, False otherwise
        """

        if a.is_integer and a.lower_bound == 0:
            # Special case: if `a` or `b` is a zero
            card_self = 0
        else:
            card_self = StridedInterval._wrapped_cardinality(a.lower_bound, a.upper_bound, a.bits)

        if b.is_integer and b.lower_bound == 0:
            # Special case: if `a` or `b` is a zero
            card_b = 0
        else:
            card_b = StridedInterval._wrapped_cardinality(b.lower_bound, b.upper_bound, b.bits)

        return (card_self + card_b) > StridedInterval.max_int(a.bits)

    @staticmethod
    def _wrappedoverflow_sub(a, b):
        """
        Determines if an overflow happens during the subtraction of `a` and `b`.

        :param a: The first operand (StridedInterval)
        :param b: The other operand (StridedInterval)
        :return: True if overflows, False otherwise
        """

        return StridedInterval._wrappedoverflow_add(a, b)

    @staticmethod
    def _wrapped_unsigned_mul(a, b):
        """
        Perform wrapped unsigned multiplication on two StridedIntervals
        :param a: The first operand (StridedInterval)
        :param b: The second operand (StridedInterval)
        :return: The multiplication result
        """

        bits = max(a.bits, b.bits)

        lb = a.lower_bound * b.lower_bound
        ub = a.upper_bound * b.upper_bound

        max_ = StridedInterval.max_int(bits)
        if lb > max_ or ub > max_:
            # Overflow occurred
            return StridedInterval.top(bits, uninitialized=False)

        else:
            if b.is_integer:
                # Multiplication with an integer, and it does not overflow!
                stride = abs(a.stride * b.lower_bound)
            elif a.is_integer:
                stride = abs(a.lower_bound * b.stride)
            else:
                stride = fractions.gcd(a.stride, b.stride)
            return StridedInterval(bits=bits, stride=stride, lower_bound=lb, upper_bound=ub)

    @staticmethod
    def _wrapped_signed_mul(a, b):
        """
        Perform wrapped signed multiplication on two StridedIntervals
        :param a: The first operand (StridedInterval)
        :param b: The second operand (StridedInterval)
        :return: The product
        """

        bits = max(a.bits, b.bits)

        a_lb_positive = StridedInterval._is_msb_zero(a.lower_bound, bits)
        a_ub_positive = StridedInterval._is_msb_zero(a.upper_bound, bits)
        b_lb_positive = StridedInterval._is_msb_zero(b.lower_bound, bits)
        b_ub_positive = StridedInterval._is_msb_zero(b.upper_bound, bits)

        if b.is_integer:
            # Multiplication with an integer, and it does not overflow!
            # Note that as long as it overflows, a TOP will be returned and the stride will be simply ignored
            stride = abs(a.stride * b.lower_bound)
        elif a.is_integer:
            stride = abs(a.lower_bound * b.stride)
        else:
            stride = fractions.gcd(a.stride, b.stride)

        max_ = StridedInterval.max_int(bits)

        if a_lb_positive and a_ub_positive and b_lb_positive and b_ub_positive:
            # [2, 5] * [10, 20] = [20, 100]
            lb = a.lower_bound * b.lower_bound
            ub = a.upper_bound * b.upper_bound

            if lb > max_ or ub > max_:
                # overflow
                return StridedInterval.top(bits)

            else:
                return StridedInterval(bits=bits, stride=stride, lower_bound=lb, upper_bound=ub)

        elif not a_lb_positive and not a_ub_positive and not b_lb_positive and not b_ub_positive:
            # [-5, -2] * [-20, -10] = [20, 100]
            lb = (
                StridedInterval._unsigned_to_signed(a.upper_bound, bits) *
                StridedInterval._unsigned_to_signed(b.upper_bound, bits)
            )
            ub = (
                StridedInterval._unsigned_to_signed(a.lower_bound, bits) *
                StridedInterval._unsigned_to_signed(b.lower_bound, bits)
            )

            if lb > max_ or ub > max_:
                # overflow
                return StridedInterval.top(bits)

            else:
                return StridedInterval(bits=bits, stride=stride, lower_bound=lb, upper_bound=ub)

        elif not a_lb_positive and not a_ub_positive and b_lb_positive and b_ub_positive:
            # [-10, -2] * [2, 5] = [-50, -4]
            lb = StridedInterval._unsigned_to_signed(a.lower_bound, bits) * b.upper_bound
            ub = StridedInterval._unsigned_to_signed(a.upper_bound, bits) * b.lower_bound

            if lb & (2 ** bits - 1) > max_ or ub & (2 ** bits - 1) > max_:
                # overflow
                return StridedInterval.top(bits)

            else:
                return StridedInterval(bits=bits, stride=stride, lower_bound=lb, upper_bound=ub)

        elif a_lb_positive and a_ub_positive and not b_lb_positive and not b_ub_positive:
            # [2, 10] * [-5, -2] = [-50, -4]
            lb = a.upper_bound * StridedInterval._unsigned_to_signed(b.lower_bound, bits)
            ub = a.lower_bound * StridedInterval._unsigned_to_signed(b.upper_bound, bits)

            if lb & (2 ** bits - 1) > max_ or ub & (2 ** bits - 1) > max_:
                # overflow
                return StridedInterval.top(bits)

            else:
                return StridedInterval(bits=bits, stride=stride, lower_bound=lb, upper_bound=ub)

        else:
            raise Exception('We shouldn\'t see this case: %s * %s' % (a, b))

    @staticmethod
    def _wrapped_unsigned_div(a, b):
        """
        Perform wrapped unsigned division on two StridedIntervals.

        :param a: The dividend (StridedInterval)
        :param b: The divisor (StridedInterval)
        :return: The quotient
        """

        bits = max(a.bits, b.bits)

        divisor_lb, divisor_ub = b.lower_bound, b.upper_bound

        # Make sure divisor_lb and divisor_ub is not 0
        if divisor_lb == 0:
            # Can we increment it?
            if divisor_ub == 0:
                # We can't :-(
                return StridedInterval.empty(bits)
            else:
                divisor_lb += 1

        lb = a.lower_bound / divisor_ub
        ub = a.upper_bound / divisor_lb

        # TODO: Can we make a more precise estimate of the stride?
        stride = 1

        return StridedInterval(bits=bits, stride=stride, lower_bound=lb, upper_bound=ub)

    @staticmethod
    def _wrapped_signed_div(a, b):
        """
        Perform wrapped unsigned division on two StridedIntervals.

        :param a: The dividend (StridedInterval)
        :param b: The divisor (StridedInterval)
        :return: The quotient
        """

        bits = max(a.bits, b.bits)

        # Make sure the divisor is not 0
        divisor_lb = b.lower_bound
        divisor_ub = b.upper_bound
        if divisor_lb == 0:
            # Try to increment it
            if divisor_ub == 0:
                return StridedInterval.empty(bits)
            else:
                divisor_lb = 1

        dividend_positive = StridedInterval._is_msb_zero(a.lower_bound, bits)
        divisor_positive = StridedInterval._is_msb_zero(b.lower_bound, bits)

        # TODO: Can we make a more precise estimate of the stride?
        stride = 1
        if dividend_positive and divisor_positive:
            # They are all positive numbers!
            lb = a.lower_bound / divisor_ub
            ub = a.upper_bound / divisor_lb

        elif dividend_positive and not divisor_positive:
            # + / -
            lb = a.upper_bound / StridedInterval._unsigned_to_signed(divisor_ub, bits)
            ub = a.lower_bound / StridedInterval._unsigned_to_signed(divisor_lb, bits)

        elif not dividend_positive and divisor_positive:
            # - / +
            lb = StridedInterval._unsigned_to_signed(a.lower_bound, bits) / divisor_lb
            ub = StridedInterval._unsigned_to_signed(a.upper_bound, bits) / divisor_ub

        else:
            # - / -
            lb = StridedInterval._unsigned_to_signed(a.upper_bound, bits) / \
                 StridedInterval._unsigned_to_signed(b.lower_bound, bits)
            ub = StridedInterval._unsigned_to_signed(a.lower_bound, bits) / \
                 StridedInterval._unsigned_to_signed(b.upper_bound, bits)

        return StridedInterval(bits=bits, stride=stride, lower_bound=lb, upper_bound=ub)

    @staticmethod
    def _wrapped_bitwise_or(a, b):
        if a.is_empty or b.is_empty:
            logger.error('Bitwise_or on empty strided-intervals.')
            return a.copy()

        # Special handling for integers
        # TODO: Is this special handling still necessary?
        if a.is_integer:
            # self is an integer
            t = StridedInterval._ntz(b.stride)
        elif b.is_integer:
            # b is an integer
            t = StridedInterval._ntz(a.stride)
        else:
            t = min(StridedInterval._ntz(a.stride), StridedInterval._ntz(b.stride))

        # If a or b is zero, we can make the stride more precise!
        premask = 1 << t
        if a.is_integer and a.lower_bound == 0:
            # a is 0
            # or'ng with zero does not change the stride
            stride_ = b.stride
        elif b.is_integer and b.lower_bound == 0:
            # b is 0
            stride_ = a.stride
        else:
            stride_ = 1 << t
        lowbits = (a.lower_bound | b.lower_bound) & (premask - 1)

        # TODO: Make this function looks better
        r_1 = a.lower_bound < 0
        r_2 = a.upper_bound < 0
        r_3 = b.lower_bound < 0
        r_4 = b.upper_bound < 0

        if (r_1, r_2, r_3, r_4) == (True, True, True, True):
            lb_ = StridedInterval.min_or(a.bits, a.lower_bound, a.upper_bound, b.lower_bound, b.upper_bound)
            ub_ = StridedInterval.max_or(a.bits, a.lower_bound, a.upper_bound, b.lower_bound, b.upper_bound)
        elif (r_1, r_2, r_3, r_4) == (True, True, False, False):
            lb_ = StridedInterval.min_or(a.bits, a.lower_bound, a.upper_bound, b.lower_bound, b.upper_bound)
            ub_ = StridedInterval.max_or(a.bits, a.lower_bound, a.upper_bound, b.lower_bound, b.upper_bound)
        elif (r_1, r_2, r_3, r_4) == (False, False, True, True):
            lb_ = StridedInterval.min_or(a.bits, a.lower_bound, a.upper_bound, b.lower_bound, b.upper_bound)
            ub_ = StridedInterval.max_or(a.bits, a.lower_bound, a.upper_bound, b.lower_bound, b.upper_bound)
        elif (r_1, r_2, r_3, r_4) == (False, False, False, False):
            lb_ = StridedInterval.min_or(a.bits, a.lower_bound, a.upper_bound, b.lower_bound, b.upper_bound)
            ub_ = StridedInterval.max_or(a.bits, a.lower_bound, a.upper_bound, b.lower_bound, b.upper_bound)
        elif (r_1, r_2, r_3, r_4) == (True, True, True, False):
            lb_ = a.lower_bound
            ub_ = 1
        elif (r_1, r_2, r_3, r_4) == (True, False, True, True):
            lb_ = b.lower_bound
            ub_ = 1
        elif (r_1, r_2, r_3, r_4) == (True, False, True, False):
            lb_ = min(a.lower_bound, b.lower_bound)
            ub_ = StridedInterval.max_or(a.bits, 0, a.upper_bound, 0, b.upper_bound)
        elif (r_1, r_2, r_3, r_4) == (True, False, False, False):
            lb_ = StridedInterval.min_or(a.bits, a.lower_bound, 1, b.lower_bound, b.upper_bound)
            ub_ = StridedInterval.max_or(a.bits, 0, a.upper_bound, b.lower_bound, b.upper_bound)
        elif (r_1, r_2, r_3, r_4) == (False, False, True, False):
            lb_ = StridedInterval.min_or(a.bits, a.lower_bound, a.upper_bound, b.lower_bound, 1)
            ub_ = StridedInterval.max_or(a.bits, a.lower_bound, a.upper_bound, b.lower_bound, b.upper_bound)
        else:
            raise ArithmeticError("Impossible")

        highmask = ~(premask - 1)
        ret = StridedInterval(bits=a.bits, stride=stride_, lower_bound=(lb_ & highmask) | lowbits,
                              upper_bound=(ub_ & highmask) | lowbits)
        ret.normalize()

        return ret

    @staticmethod
    def _wrapped_bitwise_and(a, b):
        def number_of_ones(n):
            ctr = 0
            while n > 0:
                ctr += 1
                n &= n - 1

            return ctr

        # If only one bit is set in b, we can make it more precise
        if b.is_integer:
            if b.lower_bound == (1 << (b.bits - 1)):
                # It's testing the sign bit
                stride = 1 << (b.bits - 1)
                if a.lower_bound < 0:
                    if a.upper_bound >= 0:
                        return StridedInterval(bits=b.bits, stride=stride, lower_bound=0, upper_bound=stride)
                    else:
                        return StridedInterval(bits=b.bits, stride=0, lower_bound=stride, upper_bound=stride)
                else:
                    if a.lower_bound >= stride and a.upper_bound >= stride:
                        return StridedInterval(bits=b.bits, stride=0, lower_bound=stride, upper_bound=stride)
                    elif a.lower_bound < stride and a.upper_bound >= stride:
                        return StridedInterval(bits=b.bits, stride=stride, lower_bound=0, upper_bound=stride)
                    else:
                        return StridedInterval(bits=b.bits, stride=0, lower_bound=0, upper_bound=0)

            elif number_of_ones(b.lower_bound) == 1:
                if a.lower_bound < 0 and a.upper_bound > 0:
                    mask = (2 ** a.bits) - 1
                    s = a.copy()
                    s.lower_bound = a.lower_bound & mask
                    if s.lower_bound > s.upper_bound:
                        t = s.upper_bound
                        s.upper_bound = s.lower_bound
                        s.lower_bound = t

                else:
                    s = a

                first_one_pos = StridedInterval._ntz(b.lower_bound)

                stride = 2 ** first_one_pos
                if s.lower_bound <= stride and s.upper_bound >= stride:
                    return StridedInterval(bits=s.bits, stride=stride, lower_bound=0, upper_bound=stride)
                elif s.upper_bound < stride:
                    return StridedInterval(bits=s.bits, stride=0, lower_bound=0, upper_bound=0)
                else:
                    return StridedInterval(bits=s.bits, stride=0, lower_bound=stride, upper_bound=stride)

        return a.bitwise_not().bitwise_or(b.bitwise_not()).bitwise_not()

    #
    # Membership testing and poset ordering
    #

    @staticmethod
    def _lex_lte(x, y, bits):
        """
        Lexicographical LTE comparison

        :param x: The first operand (integer)
        :param y: The second operand (integer)
        :param bits: bit-width of the operands
        :return: True or False
        """

        return (x & (2 ** bits - 1)) <= (y & (2 ** bits - 1))

    @staticmethod
    def _lex_lt(x, y, bits):
        """
        Lexicographical LT comparison

        :param x: The first operand (integer)
        :param y: The second operand (integer)
        :param bits: bit-width of the operands
        :return: True or False
        """

        return (x & (2 ** bits - 1)) < (y & (2 ** bits - 1))

    def _wrapped_member(self, v):
        """
        Test if integer v belongs to StridedInterval a

        :param self: A StridedInterval instance
        :param v: An integer
        :return: True or False
        """

        a = self
        return self._lex_lte(v - a.lower_bound, a.upper_bound - a.lower_bound, a.bits)

    def _wrapped_lte(self, b):
        """
        Perform a wrapped LTE comparison based on the poset ordering

        :param a: The first operand
        :param b: The second operand
        :return: True if a <= b, False otherwise
        """

        a = self
        if a.is_empty:
            return True

        if a.is_top and b.is_top:
            return True

        elif a.is_top:
            return False

        elif b.is_top:
            return True

        if b._wrapped_member(a.lower_bound) and b._wrapped_member(a.upper_bound):
            if ((b.lower_bound == a.lower_bound and b.upper_bound == a.upper_bound)
                    or not a._wrapped_member(b.lower_bound) or not a._wrapped_member(b.upper_bound)):
                return True
        return False

    #
    # Arithmetic operations
    #

    @reversed_processor
    def neg(self):
        """
        Unary operation: neg

        :return: 0 - self
        """

        return StridedInterval(bits=self.bits, stride=0, lower_bound=0, upper_bound=0).sub(self)

    @normalize_types
    def add(self, b):
        """
        Binary operation: add

        :param b: The other operand
        :return: self + b
        """
        new_bits = max(self.bits, b.bits)

        # TODO: Some improvements can be made here regarding the following case
        # TODO: SI<16>0xff[0x0, 0xff] + 3
        # TODO: In current implementation, it overflows, but it doesn't have to

        overflow = self._wrappedoverflow_add(self, b)
        if overflow:
            return StridedInterval.top(self.bits)

        lb = self._modular_add(self.lower_bound, b.lower_bound, new_bits)
        ub = self._modular_add(self.upper_bound, b.upper_bound, new_bits)

        # Is it initialized?
        uninitialized = self.uninitialized or b.uninitialized

        # Take the GCD of two operands' strides
        stride = fractions.gcd(self.stride, b.stride)

        return StridedInterval(bits=new_bits, stride=stride, lower_bound=lb, upper_bound=ub,
                               uninitialized=uninitialized)

    @normalize_types
    def sub(self, b):
        """
        Binary operation: sub

        :param b: The other operand
        :return: self - b
        """

        new_bits = max(self.bits, b.bits)

        overflow = self._wrappedoverflow_sub(self, b)
        if overflow:
            return StridedInterval.top(self.bits)

        lb = self._modular_sub(self.lower_bound, b.upper_bound, new_bits)
        ub = self._modular_sub(self.upper_bound, b.lower_bound, new_bits)

        # Is it initialized?
        uninitialized = self.uninitialized or b.uninitialized

        # Take the GCD of two operands' strides
        stride = fractions.gcd(self.stride, b.stride)

        return StridedInterval(bits=new_bits, stride=stride, lower_bound=lb, upper_bound=ub,
                               uninitialized=uninitialized)
    @normalize_types
    def mul(self, o):
        """
        Binary operation: multiplication

        :param o: The other operand
        :return: self * o
        """

        if self.is_integer and o.is_integer:
            # Two integers!
            a, b = self.lower_bound, o.lower_bound
            ret = StridedInterval(bits=self.bits,
                                  stride=0,
                                  lower_bound=a * b,
                                  upper_bound=a * b
                                  )

            return ret.normalize()

        else:
            # All other cases

            # Cut from both north pole and south pole
            si1_psplit = self._psplit()
            si2_psplit = o._psplit()

            ret = None
            for si1 in si1_psplit:
                for si2 in si2_psplit:
                    tmp_unsigned_mul = self._wrapped_unsigned_mul(si1, si2)
                    tmp_signed_mul = self._wrapped_signed_mul(si1, si2)

                    tmp_meet = tmp_unsigned_mul.intersection(tmp_signed_mul)

                    if ret is None:
                        ret = tmp_meet
                    else:
                        ret = ret.union(tmp_meet)

        return ret.normalize()

    def sdiv(self, o):
        """
        Binary operation: signed division

        :param o: The divisor
        :return: (self / o) in signed arithmetic
        """

        splitted_dividends = self._nsplit()
        splitted_divisors = o._nsplit()

        ret = self.empty(self.bits)
        for dividend in splitted_dividends:
            for divisor in splitted_divisors:
                tmp = self._wrapped_signed_div(dividend, divisor)
                ret = ret.union(tmp)

        return ret.normalize()

    def udiv(self, o):
        """
        Binary operation: unsigned division

        :param o: The divisor
        :return: (self / o) in unsigned arithmetic
        """

        splitted_dividends = self._ssplit()
        splitted_divisors = o._ssplit()

        ret = self.empty(self.bits)
        for dividend in splitted_dividends:
            for divisor in splitted_divisors:
                tmp = self._wrapped_unsigned_div(dividend, divisor)
                ret = ret.union(tmp)

        return ret.normalize()

    @reversed_processor
    def bitwise_not(self):
        """
        Unary operation: bitwise not

        :return: ~self
        """
        splitted_si = self._ssplit()

        ret = StridedInterval.empty(self.bits)

        for si in splitted_si:
            lb = ~si.upper_bound
            ub = ~si.lower_bound
            stride = self.stride

            tmp = StridedInterval(bits=self.bits, stride=stride, lower_bound=lb, upper_bound=ub)
            ret = ret.union(tmp)

        return ret

    @staticmethod
    def min_or(k, a, b, c, d):
        m = StridedInterval.highbit(k)
        ret = 0
        while True:
            if m == 0:
                ret = a | c
                break
            elif (~a & c & m) != 0:
                tmp = (a | m) & -m
                if tmp <= b:
                    ret = tmp | c
                    break
            elif (a & ~c & m) != 0:
                tmp = (c | m) & -m
                if tmp <= d:
                    ret = tmp | a
                    break
            m = m >> 1

        return ret

    @staticmethod
    def max_or(k, a, b, c, d):
        m = StridedInterval.highbit(k)
        while True:
            if m == 0:
                return b | d
            elif (b & d & m) != 0:
                tmp1 = (b - m) | (m - 1)
                tmp2 = (d - m) | (m - 1)
                if tmp1 >= a:
                    return tmp1 | d
                elif tmp2 >= c:
                    return tmp2 | b
            m = m >> 1

    @normalize_types
    def bitwise_or(self, b):
        """
        Binary operation: logical or
        :param b: The other operand
        :return: self | b
        """

        splitted_a = self._ssplit()
        splitted_b = b._ssplit()

        ret = StridedInterval.empty(self.bits)
        for x in splitted_a:
            for y in splitted_b:
                tmp = self._wrapped_bitwise_or(x, y)
                ret = ret.union(tmp)

        return ret.normalize()

    @normalize_types
    def bitwise_and(self, b):
        """
        Binary operation: logical and
        :param b: The other operand
        :return:
        """

        splitted_a = self._ssplit()
        splitted_b = b._ssplit()

        ret = StridedInterval.empty(self.bits)
        for x in splitted_a:
            for y in splitted_b:
                tmp = self._wrapped_bitwise_and(x, y)
                ret = ret.union(tmp)

        return ret.normalize()

    @normalize_types
    def bitwise_xor(self, b):
        '''
        Operation xor
        :param b: The other operand
        :return:
        '''
        return self.bitwise_not().bitwise_or(b).bitwise_not().bitwise_or(b.bitwise_not().bitwise_or(self).bitwise_not())

    def _pre_shift(self, shift_amount):
        def get_range(expr):
            '''
            Get the range of bits for shifting
            :param expr:
            :return: A tuple of maximum and minimum bits to shift
            '''
            def round(max, x): #pylint:disable=redefined-builtin
                if x < 0 or x > max:
                    return max
                else:
                    return x

            if type(expr) in [int, long]:
                return (expr, expr)

            assert type(expr) is StridedInterval

            if expr.is_integer:
                return (round(self.bits, expr.lower_bound),
                        round(self.bits, expr.lower_bound))
            else:
                if expr.lower_bound < 0:
                    if expr.upper_bound >= 0:
                        return (0, self.bits)
                    else:
                        return (self.bits, self.bits)
                else:
                    return (round(self.bits, self.lower_bound), round(self.bits, self.upper_bound))

        lower, upper = get_range(shift_amount)
        # TODO: Is trancating necessary?

        return lower, upper

    @reversed_processor
    def rshift(self, shift_amount):
        lower, upper = self._pre_shift(shift_amount)

        # Shift the lower_bound and upper_bound by all possible amounts, and
        # get min/max values from all the resulting values

        new_lower_bound = None
        new_upper_bound = None
        for shift_amount in xrange(lower, upper + 1):
            l = self.lower_bound >> shift_amount
            if new_lower_bound is None or l < new_lower_bound:
                new_lower_bound = l
            u = self.upper_bound >> shift_amount
            if new_upper_bound is None or u > new_upper_bound:
                new_upper_bound = u

        # NOTE: If this is an arithmetic operation, we should take care
        # of sign-changes.

        ret = StridedInterval(bits=self.bits,
                               stride=max(self.stride >> upper, 1),
                               lower_bound=new_lower_bound,
                               upper_bound=new_upper_bound)
        ret.normalize()

        return ret

    @reversed_processor
    def lshift(self, shift_amount):
        lower, upper = self._pre_shift(shift_amount)

        # Shift the lower_bound and upper_bound by all possible amounts, and
        # get min/max values from all the resulting values

        new_lower_bound = None
        new_upper_bound = None
        for shift_amount in xrange(lower, upper + 1):
            l = self.lower_bound << shift_amount
            if new_lower_bound is None or l < new_lower_bound:
                new_lower_bound = l
            u = self.upper_bound << shift_amount
            if new_upper_bound is None or u > new_upper_bound:
                new_upper_bound = u

        # NOTE: If this is an arithmetic operation, we should take care
        # of sign-changes.

        ret = StridedInterval(bits=self.bits,
                               stride=max(self.stride << lower, 1),
                               lower_bound=new_lower_bound,
                               upper_bound=new_upper_bound)
        ret.normalize()

        return ret

    @reversed_processor
    def cast_low(self, tok):
        assert tok <= self.bits

        if tok == self.bits:
            return self.copy()
        else:
            # Calcualte the new upper bound and lower bound
            mask = (1 << tok) - 1
            if (self.lower_bound & mask) == self.lower_bound and \
                (self.upper_bound & mask) == self.upper_bound:
                return StridedInterval(bits=tok, stride=self.stride,
                                       lower_bound=self.lower_bound,
                                       upper_bound=self.upper_bound)

            elif self.upper_bound - self.lower_bound <= mask:
                l = self.lower_bound & mask
                u = self.upper_bound & mask
                # Keep the signs!
                if self.lower_bound < 0:
                    l = StridedInterval._to_negative(l, tok)
                if self.upper_bound < 0:
                    u = StridedInterval._to_negative(u, tok)
                return StridedInterval(bits=tok, stride=self.stride,
                                       lower_bound=l,
                                       upper_bound=u)

            elif (self.upper_bound & mask == self.lower_bound & mask) and \
                ((self.upper_bound - self.lower_bound) & mask == 0):
                # This operation doesn't affect the stride. Stride should be 0 then.

                bound = self.lower_bound & mask

                return StridedInterval(bits=tok,
                                       stride=0,
                                       lower_bound=bound,
                                       upper_bound=bound)

            else:
                # TODO: How can we do better here? For example, keep the stride information?
                return self.top(tok)

    @normalize_types
    def concat(self, b):

        # Zero-extend
        a = self.nameless_copy()
        a._bits += b.bits

        new_si = a.lshift(b.bits)
        new_b = b.copy()
        # Zero-extend b
        new_b._bits = new_si.bits

        if new_si.is_integer:
            # We can be more precise!
            new_si._bits = new_b.bits
            new_si._stride = new_b.stride
            new_si._lower_bound = new_si.lower_bound + b.lower_bound
            new_si._upper_bound = new_si.upper_bound + b.upper_bound
            return new_si
        else:
            return new_si.bitwise_or(new_b)

    @reversed_processor
    def extract(self, high_bit, low_bit):

        assert low_bit >= 0

        bits = high_bit - low_bit + 1

        if low_bit != 0:
            ret = self.rshift(low_bit)
        else:
            ret = self.copy()
        if bits != self.bits:
            ret = ret.cast_low(bits)

        return ret.normalize()

    @reversed_processor
    def sign_extend(self, new_length):
        """
        Unary operation: SignExtend

        :param new_length: New length after sign-extension
        :return: A new StridedInterval
        """

        msb = self.extract(self.bits - 1, self.bits - 1).eval(2)

        if msb == [ 0 ]:
            # All positive numbers
            return self.zero_extend(new_length)

        if msb == [ 1 ]:
            # All negative numbers

            si = self.copy()
            si._bits = new_length

            mask = (2 ** new_length - 1) - (2 ** self.bits - 1)
            si._lower_bound = si._lower_bound | mask
            si._upper_bound = si._upper_bound | mask

        else:
            # Both positive numbers and negative numbers
            numbers = self._nsplit()

            # Since there are both positive and negative numbers, there must be two bounds after nsplit
            # assert len(numbers) == 2

            si = self.empty(new_length)

            for n in numbers:
                a, b = n.lower_bound, n.upper_bound

                if b < 2 ** (n.bits - 1):
                    # msb = 0

                    si_ = StridedInterval(bits=new_length, stride=n.stride, lower_bound=a, upper_bound=b)

                else:
                    # msb = 1

                    mask = (2 ** new_length - 1) - (2 ** self.bits - 1)

                    si_ = StridedInterval(bits=new_length, stride=n.stride, lower_bound=a | mask, upper_bound=b | mask)

                si = si.union(si_)

        return si

    @reversed_processor
    def zero_extend(self, new_length):
        """
        Unary operation: ZeroExtend

        :param new_length: New length after zero-extension
        :return: A new StridedInterval
        """

        si = self.copy()
        si._bits = new_length

        return si

    @normalize_types
    def union(self, b):
        """
        The union operation. It might return a DiscreteStridedIntervalSet to allow for better precision in analysis.

        :param b: Operand
        :return: A new DiscreteStridedIntervalSet, or a new StridedInterval.
        """
        if not allow_dsis:
            return self._union(b)

        else:
            if self.cardinality > discrete_strided_interval_set.MAX_CARDINALITY_WITHOUT_COLLAPSING or \
                    b.cardinality > discrete_strided_interval_set:
                return self._union(b)

            else:
                dsis = DiscreteStridedIntervalSet(bits=self._bits, si_set={ self })
                return dsis.union(b)

    @normalize_types
    def _union(self, b):
        """
        Binary operation: union
        It's also the join operation.

        :param b: The other operand.
        :return: A new StridedInterval
        """
        if self._reversed != b._reversed:
            logger.warning('Incoherent reversed flag between operands %s and %s', self, b)

        #
        # Trivial cases
        #

        if self.is_empty:
            return b
        if b.is_empty:
            return self

        if self.is_integer and b.is_integer:
            u = max(self.upper_bound, b.upper_bound)
            l = min(self.lower_bound, b.lower_bound)
            stride = abs(u - l)
            return StridedInterval(bits=self.bits, stride=stride, lower_bound=l, upper_bound=u)

        #
        # Other cases
        #

        # Determine the new stride
        if self.is_integer:
            new_stride = fractions.gcd(self._modular_sub(self.lower_bound, b.lower_bound, self.bits), b.stride)
        elif b.is_integer:
            new_stride = fractions.gcd(self.stride, self._modular_sub(b.lower_bound, self.lower_bound, self.bits))
        else:
            new_stride = fractions.gcd(self.stride, b.stride)

        remainder_1 = self.lower_bound % new_stride if new_stride > 0 else 0
        remainder_2 = b.lower_bound % new_stride if new_stride > 0 else 0
        if remainder_1 != remainder_2:
            new_stride = fractions.gcd(abs(remainder_1 - remainder_2), new_stride)

        # Then we have different cases

        if self._wrapped_lte(b):
            # Containment

            return StridedInterval(bits=self.bits, stride=new_stride, lower_bound=b.lower_bound,
                                   upper_bound=b.upper_bound)

        elif b._wrapped_lte(self):
            # Containment

            # TODO: This case is missing in the original implementation. Is that a bug?
            return StridedInterval(bits=self.bits, stride=new_stride, lower_bound=self.lower_bound,
                                   upper_bound=self.upper_bound)

        elif (self._wrapped_member(b.lower_bound) and self._wrapped_member(b.upper_bound) and
            b._wrapped_member(self.lower_bound) and b._wrapped_member(self.upper_bound)):
            # The union of them covers the entire sphere

            return StridedInterval.top(self.bits)

        elif self._wrapped_member(b.lower_bound):
            # Overlapping

            return StridedInterval(bits=self.bits, stride=new_stride, lower_bound=self.lower_bound,
                                   upper_bound=b.upper_bound)

        elif b._wrapped_member(self.lower_bound):
            # Overlapping

            return StridedInterval(bits=self.bits, stride=new_stride, lower_bound=b.lower_bound,
                                   upper_bound=self.upper_bound)

        else:
            card_1 = self._wrapped_cardinality(self.upper_bound, b.lower_bound, self.bits)
            card_2 = self._wrapped_cardinality(b.upper_bound, self.lower_bound, self.bits)

            if card_1 == card_2:
                # Left/right leaning cases
                if self._lex_lt(self.lower_bound, b.lower_bound, self.bits):
                    return StridedInterval(bits=self.bits, stride=new_stride, lower_bound=self.lower_bound,
                                           upper_bound=b.upper_bound)

                else:
                    return StridedInterval(bits=self.bits, stride=new_stride, lower_bound=b.lower_bound,
                                           upper_bound=self.upper_bound)

            elif card_1 < card_2:
                # non-overlapping case (left)
                return StridedInterval(bits=self.bits, stride=new_stride, lower_bound=self.lower_bound,
                                       upper_bound=b.upper_bound)

            else:
                # non-overlapping case (right)
                return StridedInterval(bits=self.bits, stride=new_stride, lower_bound=b.lower_bound,
                                       upper_bound=self.upper_bound)

    def _minimum_intersection_integer(self, other, lb_from_self):
        """
        Solves for the minimum integer that exists in both StridedIntervals

        :param other: The other operand
        :param lb_from_self: True/False. If True, then we have `other` contains `self` or `other` contains
                            `self`.lower_bound, and vice versa
        :return: The minimum integer if there is one, or None if it doesn't exist.
        """

        # It's equivalent to find a integral solution for equation `ax + b = cy + d` that makes `ax + b` minimal
        # Some assumptions:
        # a, b, c, d are all positive integers
        # x >= 0, y >= 0

        a, b, c, d = self.stride, self.lower_bound, other.stride, other.lower_bound

        if (d - b) % self.lcm(a, c) != 0:
            # They don't overlap
            return None

        if c % a:
            p = c / a

            if not lb_from_self:
                k1 = (d - b) / a # It must be an integer
                k = int(k1 + 0.5)
            else:
                k2 = (b - d) * (c * 1.0 / a - p) / c + (d - b) / a
                k = int(k2 + 0.5)

            y = (k - (d - b) / a) / (c * 1.0 / a - p)
            first_integer = int(c * y + d)

        else:
            if lb_from_self:
                first_integer = b
            else:
                first_integer = d

        if self._wrapped_member(first_integer) and \
                self._modular_sub(first_integer, self.lower_bound, self.bits) % self.stride == 0 and \
                other._wrapped_member(first_integer) and \
                other._modular_sub(first_integer, other.lower_bound, other.bits) % other.stride == 0:
            return first_integer
        else:
            return None

    @normalize_types
    def intersection(self, b):
        if self.is_empty or b.is_empty:
            return StridedInterval.empty(self.bits)

        assert self.bits == b.bits

        if self.is_integer and b.is_integer:
            if self.lower_bound == b.lower_bound:
                # They are the same number!
                ret = StridedInterval(bits=self.bits,
                                      stride=0,
                                      lower_bound=self.lower_bound,
                                      upper_bound=self.lower_bound)
            else:
                ret = StridedInterval.empty(self.bits)

        elif self.is_integer:
            integer = self.lower_bound
            if (b.lower_bound - integer) % b.stride == 0 and \
                    b._wrapped_member(integer):
                ret = StridedInterval(bits=self.bits,
                                      stride=0,
                                      lower_bound=integer,
                                      upper_bound=integer)
            else:
                ret = StridedInterval.empty(self.bits)

        elif b.is_integer:
            integer = b.lower_bound
            if (integer - self.lower_bound) % self.stride == 0 and \
                    self._wrapped_member(integer):
                ret = StridedInterval(bits=self.bits,
                                      stride=0,
                                      lower_bound=integer,
                                      upper_bound=integer)
            else:
                ret = StridedInterval.empty(self.bits)

        else:
            # None of the operands is an integer

            new_stride = self.lcm(self.stride, b.stride)
            if self._wrapped_lte(b):
                # `b` may fully contain `self`

                lb = self._minimum_intersection_integer(b, True)
                if lb is None:
                    ret = StridedInterval.empty(self.bits)

                else:
                    ub = self._modular_add(
                        self._modular_sub(self.upper_bound, lb, self.bits) / new_stride * new_stride,
                        lb,
                        self.bits
                    )
                    ret = StridedInterval(bits=self.bits,
                                           stride=new_stride,
                                           lower_bound=lb,
                                           upper_bound=ub
                                           )

            elif b._wrapped_lte(self):
                # `self` contains `b`

                lb = b._minimum_intersection_integer(self, True)

                if lb is None:
                    ret = StridedInterval.empty(self.bits)

                else:
                    ub = self._modular_add(
                        self._modular_sub(b.upper_bound, lb, self.bits) / new_stride * new_stride,
                        lb,
                        self.bits
                    )
                    ret = StridedInterval(bits=self.bits,
                                           stride=new_stride,
                                           lower_bound=lb,
                                           upper_bound=ub
                                           )

            elif self._wrapped_member(b.lower_bound) and \
                    self._wrapped_member(b.upper_bound) and \
                    b._wrapped_member(self.lower_bound) and \
                    b._wrapped_member(self.upper_bound):
                # One cover the other

                card_1 = self._wrapped_cardinality(self.lower_bound, self.upper_bound, self.bits)
                card_2 = self._wrapped_cardinality(b.lower_bound, b.upper_bound, b.bits)
                if self._lex_lt(card_1, card_2, self.bits) or \
                        (card_1 == card_2 and self._lex_lte(self.lower_bound, b.lower_bound, self.bits)):
                    lb = self._minimum_intersection_integer(b, True)

                    if lb is None:
                        ret = StridedInterval.empty(self.bits)

                    else:
                        ub = self._modular_add(
                            self._modular_sub(self.upper_bound, lb, self.bits) / new_stride * new_stride,
                            lb,
                            self.bits
                        )
                        ret = StridedInterval(bits=self.bits,
                                               stride=new_stride,
                                               lower_bound=lb,
                                               upper_bound=ub
                                               )
                else:
                    lb = self._minimum_intersection_integer(b, False)

                    if lb is None:
                        ret = StridedInterval.empty(self.bits)

                    else:
                        ub = self._modular_add(
                            self._modular_sub(b.upper_bound, lb, self.bits) / new_stride * new_stride,
                            lb,
                            self.bits
                        )
                        ret = StridedInterval(bits=self.bits,
                                               stride=new_stride,
                                               lower_bound=lb,
                                               upper_bound=ub
                                               )
            elif self._wrapped_member(b.lower_bound):
                # Overlapping

                lb = b._minimum_intersection_integer(self, True)

                if lb is None:
                    ret = StridedInterval.empty(self.bits)

                else:
                    ub = self._modular_add(
                        self._modular_sub(self.upper_bound, lb, self.bits) / new_stride * new_stride,
                        lb,
                        self.bits
                    )
                    ret = StridedInterval(bits=self.bits,
                                           stride=new_stride,
                                           lower_bound=lb,
                                           upper_bound=ub
                                           )

            elif b._wrapped_member(self.lower_bound):
                # Overlapping

                lb = self._minimum_intersection_integer(b, True)

                if lb is None:
                    ret = StridedInterval.empty(self.bits)

                else:
                    ub = self._modular_add(
                        self._modular_sub(b.upper_bound, lb, self.bits) / new_stride * new_stride,
                        lb,
                        self.bits
                    )
                    ret = StridedInterval(bits=self.bits,
                                           stride=new_stride,
                                           lower_bound=lb,
                                           upper_bound=ub
                                           )

            else:
                # Disjoint
                ret = StridedInterval.empty(self.bits)

        ret.normalize()
        return ret

    @normalize_types
    def widen(self, b):
        ret = None

        if self.is_empty and not b.is_empty:
            ret = StridedInterval.top(bits=self.bits)

        elif self.is_empty:
            ret = b

        elif b.is_empty:
            ret = self

        else:
            new_stride = fractions.gcd(self.stride, b.stride)
            l = StridedInterval.lower(self.bits, self.lower_bound, new_stride) + 2 if b.lower_bound < self.lower_bound else self.lower_bound
            u = StridedInterval.upper(self.bits, self.upper_bound, new_stride) - 2 if b.upper_bound > self.upper_bound else self.upper_bound
            if new_stride == 0:
                if self.is_integer and b.is_integer:
                    ret = StridedInterval(bits=self.bits, stride=u - l, lower_bound=l, upper_bound=u)
                else:
                    raise ClaripyOperationError('SI: operands are not reduced.')
            else:
                ret = StridedInterval(bits=self.bits, stride=new_stride, lower_bound=l, upper_bound=u)

        ret.normalize()
        return ret

    def reverse(self):
        """
        This is a delayed reversing function. All it really does is to invert the _reversed property of this
        StridedInterval object.

        :return: None
        """
        if self.bits == 8:
            # We cannot reverse a one-byte value
            return self.copy()

        si = self.copy()
        si._reversed = not si._reversed

        return si

    def _reverse(self):
        """
        This method reverses the StridedInterval object for real. Do expect loss of precision for most cases!

        :return: A new reversed StridedInterval instance
        """

        o = self.copy()
        # Clear the reversed flag
        o._reversed = not o._reversed

        if o.bits == 8:
            # No need for reversing
            return o.copy()

        if o.is_top:
            # A TOP is still a TOP after reversing
            si = o.copy()
            return si

        else:
            if not o.is_integer:
                # We really don't want to do that... but well, sometimes it just happens...
                logger.warning('Reversing a real strided-interval %s is bad', self)

            # Reversing an integer is easy
            rounded_bits = ((o.bits + 7) / 8) * 8
            list_bytes = [ ]
            si = None

            for i in xrange(0, rounded_bits, 8):
                b = o.extract(min(i + 7, o.bits - 1), i)
                list_bytes.append(b)

            for b in list_bytes:
                si = b if si is None else si.concat(b)

            return si

def CreateStridedInterval(name=None, bits=0, stride=None, lower_bound=None, upper_bound=None, uninitialized=False, to_conv=None):
    '''
    :param name:
    :param bits:
    :param stride:
    :param lower_bound:
    :param upper_bound:
    :param to_conv:
    :return:
    '''
    if to_conv is not None:
        if isinstance(to_conv, Base):
            to_conv = to_conv.model
        if isinstance(to_conv, StridedInterval):
            # No conversion will be done
            return to_conv

        if type(to_conv) not in {int, long, BVV}: #pylint:disable=unidiomatic-typecheck
            raise ClaripyOperationError('Unsupported to_conv type %s' % type(to_conv))

        if stride is not None or lower_bound is not None or \
                        upper_bound is not None:
            raise ClaripyOperationError('You cannot specify both to_conv and other parameters at the same time.')

        if type(to_conv) is BVV: #pylint:disable=unidiomatic-typecheck
            bits = to_conv.bits
            to_conv_value = to_conv.value
        else:
            bits = bits
            to_conv_value = to_conv

        stride = 0
        lower_bound = to_conv_value
        upper_bound = to_conv_value

    bi = StridedInterval(name=name,
                         bits=bits,
                         stride=stride,
                         lower_bound=lower_bound,
                         upper_bound=upper_bound,
                         uninitialized=uninitialized)
    return bi


from .errors import ClaripyVSAError
from ..errors import ClaripyOperationError
from .bool_result import TrueResult, FalseResult, MaybeResult
from . import discrete_strided_interval_set
from .discrete_strided_interval_set import DiscreteStridedIntervalSet
from .valueset import ValueSet
from ..ast.base import Base
from ..bv import BVV<|MERGE_RESOLUTION|>--- conflicted
+++ resolved
@@ -57,17 +57,11 @@
             # We are working on two instances that have different endianness!
             # Make sure the `reversed` property of self is kept the same after operation
             if self._reversed:
-<<<<<<< HEAD
-                self_reversed = True
-                self = self._reverse()
-                self._reversed = False
-=======
                 if o.is_integer:
                     o = o._reverse()
                 else:
                     self_reversed = True
                     self = self._reverse()
->>>>>>> 8394c0a8
 
             else:
                 # If self is an integer, we wanna reverse self as well
