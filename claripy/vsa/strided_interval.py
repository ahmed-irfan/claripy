--- conflicted
+++ resolved
@@ -637,14 +637,8 @@
             if self.name == o.name:
                 return TrueResult() # They are the same guy
 
-<<<<<<< HEAD
             si_intersection = self.intersection(o).pop()
             if si_intersection.is_empty:
-=======
-            si_intersection = self.intersection(o)
-
-            if len(si_intersection) == 0:
->>>>>>> 69b0e6a7
                 return FalseResult()
 
             else:
@@ -2167,11 +2161,7 @@
         if new_stride == -1:
             new_stride = 0
 
-<<<<<<< HEAD
         return StridedInterval(lower_bound=a, upper_bound=d, bits=w, stride=new_stride)
-=======
-        return StridedInterval(bits=w, lower_bound=a, upper_bound=d, stride=new_stride)
->>>>>>> 69b0e6a7
 
     @normalize_types
     def union(self, b):
