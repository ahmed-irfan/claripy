#!/usr/bin/env python

# pylint: disable=F0401,W0401,W0603,

<<<<<<< HEAD
import sys
=======
import socket
import os

>>>>>>> 4000c310
import logging
l = logging.getLogger("claripy")

_all_backends = [ ]
_eager_backends = [ ]
_model_backends = [ ]

from .errors import *
from . import operations
<<<<<<< HEAD
from . import ops as _all_operations

from . import backends as _backends
backend_vsa = _backends.BackendVSA()
backend_z3 = _backends.BackendZ3()
backend_concrete = _backends.BackendConcrete()

_eager_backends[:] = [ backend_concrete ]
_model_backends[:] = [ backend_concrete, backend_vsa ]
_all_backends[:] = [ backend_concrete, backend_vsa, backend_z3 ]
_backends = { 'BackendVSA': backend_vsa, 'BackendZ3': backend_z3, 'BackendConcrete': backend_concrete }
=======
from . import backends
from .vsa import *
from .backend import Backend, BackendObject
from .backends import backendremote

g_conn = None

def init_claripies():
    global g_conn

    backend_vsa = backends.BackendVSA()
    backend_concrete = backends.BackendConcrete()
    Claripies['VSA'] = ClaripyStandalone('VSA', model_backends=[backend_concrete, backend_vsa], solver_backends=[])
    backend_vsa.set_claripy_object(Claripies['VSA'])
    backend_concrete.set_claripy_object(Claripies['VSA'])

    Claripies['ParallelZ3'] = ClaripyStandalone('ParallelZ3', parallel=True)
    Claripies['RealSerialZ3'] = ClaripyStandalone('RealSerialZ3', parallel=False)

    if os.environ.get('WORKER', False):
        Claripies['SerialZ3'] = ClaripyStandalone('SerialZ3', parallel=False)
    else:
        if os.environ.get('REMOTE', False):
            try:
                br = backendremote.BackendRemote()
                Claripies['SerialZ3'] = ClaripyStandalone('SerialZ3', solver_backends=[br], parallel=False)
                br.set_claripy_object(Claripies['SerialZ3'])
            except socket.error:
                pass
        else:
            Claripies['SerialZ3'] = ClaripyStandalone('SerialZ3', parallel=False)
>>>>>>> 4000c310

_recurse = 15000
l.warning("Claripy is setting the recursion limit to %d. If Python segfaults, I am sorry.", _recurse)
sys.setrecursionlimit(_recurse)

#
# Below are some exposed interfaces for general use.
#

<<<<<<< HEAD
def downsize():
    backend_vsa.downsize()
    backend_concrete.downsize()
    backend_z3.downsize()

#
# solvers
#

from .frontends import LightFrontend, FullFrontend, CompositeFrontend
def Solver():
    return FullFrontend(backend_z3)
from .result import Result

#
# backend objects
#

from . import bv
from . import fp
from . import vsa

#
# Operations
#

from .ast_base import *
from .ast.bv import *
from .ast.fp import *
from .ast.bool import *
from . import ast
ast._import()

#
# and some aliases
#

BVV = BitVecVal
BV = BitVec
VS = ValueSet
SI = StridedInterval
TSI = TopStridedInterval
=======
if os.environ.get('REMOTE', False):
    import ana
    ana.set_dl(mongo_args=())

import sys
recurse = 15000
l.warning("Claripy is setting the recursion limit to %d. If Python segfaults, I am sorry.", recurse)
sys.setrecursionlimit(recurse)

#from .operations import *
#from .wrapper import Wrapper, wrap, unwrap
#from .solver import Solver, sat, unsat
#from .utils import *
#from .composite_solver import CompositeSolver
#from .bv import BV, BVV
#
#empty_solver = Solver()
#empty_solver.check()
>>>>>>> 4000c310
<|MERGE_RESOLUTION|>--- conflicted
+++ resolved
@@ -2,13 +2,7 @@
 
 # pylint: disable=F0401,W0401,W0603,
 
-<<<<<<< HEAD
 import sys
-=======
-import socket
-import os
-
->>>>>>> 4000c310
 import logging
 l = logging.getLogger("claripy")
 
@@ -18,51 +12,37 @@
 
 from .errors import *
 from . import operations
-<<<<<<< HEAD
 from . import ops as _all_operations
 
 from . import backends as _backends
 backend_vsa = _backends.BackendVSA()
-backend_z3 = _backends.BackendZ3()
+
+if os.environ.get('WORKER', False) and os.environ.get('REMOTE', False):
+    try:
+        backend_z3 = backends.backendremote.BackendRemote()
+    except socket.error:
+        raise ImportError("can't connect to backend")
+else:
+    backend_z3 = _backends.BackendZ3()
+
 backend_concrete = _backends.BackendConcrete()
 
 _eager_backends[:] = [ backend_concrete ]
 _model_backends[:] = [ backend_concrete, backend_vsa ]
 _all_backends[:] = [ backend_concrete, backend_vsa, backend_z3 ]
 _backends = { 'BackendVSA': backend_vsa, 'BackendZ3': backend_z3, 'BackendConcrete': backend_concrete }
-=======
-from . import backends
-from .vsa import *
-from .backend import Backend, BackendObject
-from .backends import backendremote
 
-g_conn = None
+#
+# connect to ANA
+#
 
-def init_claripies():
-    global g_conn
+import ana
+if os.environ.get('REMOTE', False):
+    ana.set_dl(mongo_args=())
 
-    backend_vsa = backends.BackendVSA()
-    backend_concrete = backends.BackendConcrete()
-    Claripies['VSA'] = ClaripyStandalone('VSA', model_backends=[backend_concrete, backend_vsa], solver_backends=[])
-    backend_vsa.set_claripy_object(Claripies['VSA'])
-    backend_concrete.set_claripy_object(Claripies['VSA'])
-
-    Claripies['ParallelZ3'] = ClaripyStandalone('ParallelZ3', parallel=True)
-    Claripies['RealSerialZ3'] = ClaripyStandalone('RealSerialZ3', parallel=False)
-
-    if os.environ.get('WORKER', False):
-        Claripies['SerialZ3'] = ClaripyStandalone('SerialZ3', parallel=False)
-    else:
-        if os.environ.get('REMOTE', False):
-            try:
-                br = backendremote.BackendRemote()
-                Claripies['SerialZ3'] = ClaripyStandalone('SerialZ3', solver_backends=[br], parallel=False)
-                br.set_claripy_object(Claripies['SerialZ3'])
-            except socket.error:
-                pass
-        else:
-            Claripies['SerialZ3'] = ClaripyStandalone('SerialZ3', parallel=False)
->>>>>>> 4000c310
+#
+# Some other misguided setup
+#
 
 _recurse = 15000
 l.warning("Claripy is setting the recursion limit to %d. If Python segfaults, I am sorry.", _recurse)
@@ -72,7 +52,6 @@
 # Below are some exposed interfaces for general use.
 #
 
-<<<<<<< HEAD
 def downsize():
     backend_vsa.downsize()
     backend_concrete.downsize()
@@ -114,24 +93,4 @@
 BV = BitVec
 VS = ValueSet
 SI = StridedInterval
-TSI = TopStridedInterval
-=======
-if os.environ.get('REMOTE', False):
-    import ana
-    ana.set_dl(mongo_args=())
-
-import sys
-recurse = 15000
-l.warning("Claripy is setting the recursion limit to %d. If Python segfaults, I am sorry.", recurse)
-sys.setrecursionlimit(recurse)
-
-#from .operations import *
-#from .wrapper import Wrapper, wrap, unwrap
-#from .solver import Solver, sat, unsat
-#from .utils import *
-#from .composite_solver import CompositeSolver
-#from .bv import BV, BVV
-#
-#empty_solver = Solver()
-#empty_solver.check()
->>>>>>> 4000c310
+TSI = TopStridedInterval