import logging
l = logging.getLogger('claripy.backends.backend')

class Backend(object):
<<<<<<< HEAD
    def __init__(self):
=======
    def __init__(self, claripy):
        self._claripy = claripy
>>>>>>> 61d0cecf
        self._op_raw = { }
        self._op_raw_result = { } # these are operations that work on raw objects and accept a result arg
        self._op_expr = { }
        self._cache_objects = True

<<<<<<< HEAD
    def set_claripy_object(self, claripy):
        self._claripy = claripy

    def _make_raw_ops(self, op_list, op_dict=None, op_module=None):
        for o in op_list:
            if op_dict is not None:
                if o in op_dict:
                    self._op_raw[o] = op_dict[o]
                else:
                    l.warning("Operation %s not in op_dict.", o)
            else:
                if hasattr(op_module, o):
                    self._op_raw[o] = getattr(op_module, o)
                else:
                    l.warning("Operation %s not in op_module %s.", o, op_module)

    def _make_expr_ops(self, op_list, op_dict=None, op_class=None):
        '''
        Fill up self._op_expr dict
        :param op_list: A list of operation names
        :param op_dict: A dictionary of operation methods
        :param op_class: Where the operation method comes from
        :return:
        '''
        for o in op_list:
            if op_dict is not None:
                if o in op_dict:
                    self._op_expr[o] = op_dict[o]
                else:
                    l.warning("Operation %s not in op_dict.", o)
            else:
                if hasattr(op_class, o):
                    self._op_expr[o] = getattr(op_class, o)
                else:
                    l.warning("Operation %s not in op_class %s.", o, op_class)
=======
    def _make_raw_ops(self, op_list, op_dict=None, op_module=None):
        for o in op_list:
            self._op_raw[o] = op_dict[o] if op_dict is not None else getattr(op_module, o)
>>>>>>> 61d0cecf

    #
    # These functions handle converting expressions to formats that the backend
    # can understand.
    #

    def convert(self, r, result=None): #pylint:disable=W0613,R0201
        '''
        Converts r to something usable by this backend.
        '''
        return r

    def convert_expr(self, expr, save=None, result=None): #pylint:disable=R0201
        '''
        Resolves a claripy.E into something usable by the backend.

        @param expr: the expression
        @param save: save the result in the expression's object cache
        @param result: a Result object (for concrete-only symbolic evaluation)
        @returns a backend object
        '''
        save = save if save is not None else result is None

        if isinstance(expr, A):
            raise ClaripyTypeError("wtf")

        if not isinstance(expr, E):
            return self.convert(expr, result=result)

        if self in expr.objects:
            r = expr.objects[self]
        elif type(expr._model) is not A:
            r = self.convert(expr._model, result=result)
        else:
            resolved = False

            for o in expr.objects.itervalues():
                try:
                    r = self.convert(o, result=result)
                    resolved = True
                except BackendError:
                    pass

            if not resolved:
                r = expr._model.resolve(self, save=save, result=result)

        if save and self._cache_objects:
            expr.objects[self] = r
        return r

    def convert_exprs(self, args, result=None):
        return [ self.convert_expr(a, result=result) for a in args ]

    #
    # These functions provide support for applying operations to expressions.
    #

    def call_expr(self, name, args, result=None):
        '''
        Calls operation 'name' on expressions 'args'.

        @returns an Expression with the result.
        '''
        if name in self._op_expr:
            return self._op_expr[name](*args, result=result)
        else:
            return self.call(name, self.convert_exprs(args, result=result), result=result)

    def call(self, name, args, result=None): #pylint:disable=unused-argument
        if name in self._op_raw_result:
            obj = self._op_raw_result[name](*args, result=result)
        elif name in self._op_raw:
            # the raw ops don't get the model, cause, for example, Z3 stuff can't take it
            obj = self._op_raw[name](*args)
        elif not name.startswith("__"):
            l.debug("backend has no operation %s", name)
            raise BackendError("backend has no operation %s" % name)
        else:
            obj = NotImplemented

            # first, try the operation with the first guy
            if hasattr(args[0], name):
                op = getattr(args[0], name)
                obj = op(*args[1:])
            # now try the reverse operation with the second guy
            if obj is NotImplemented and len(args) == 2 and hasattr(args[1], opposites[name]):
                op = getattr(args[1], opposites[name])
                obj = op(args[0])

<<<<<<< HEAD
            import ipdb; ipdb.set_trace()
            if obj is NotImplemented:
                l.debug("%s neither %s nor %s apply in backend.call()", self, name, opposites[name])
                raise BackendError("unable to apply operation %s on provided args" % name)
=======
            if obj is NotImplemented:
                l.debug("%s neither %s nor %s apply in backend.call()", self, name, opposites[name])
                raise BackendError("unable to apply operation on provided args")
>>>>>>> 61d0cecf

        return obj

    #
    # Abstraction and resolution.
    #

    def abstract(self, e, split_on=None): #pylint:disable=W0613,R0201
        raise BackendError("backend %s doesn't implement abstract()" % self.__class__.__name__)

    #
    # These functions simplify expressions.
    #

    def simplify_expr(self, e):
        o = self.simplify(self.convert_expr(e))
<<<<<<< HEAD
        return E(self._claripy, model=self.abstract(o), objects={self: o}, variables=e.variables, symbolic=e.symbolic, length=e.length) # TODO: keep UUID
=======
        return self._claripy.datalayer.make_expression(self.abstract(o), objects={self: o}, variables=e.variables, symbolic=e.symbolic, length=e.length) # TODO: keep UUID
>>>>>>> 61d0cecf

    def simplify(self, e): # pylint:disable=R0201,unused-argument
        raise BackendError("backend %s can't simplify" % self.__class__.__name__)

from ..expression import E, A
from ..operations import opposites
from ..errors import BackendError, ClaripyTypeError<|MERGE_RESOLUTION|>--- conflicted
+++ resolved
@@ -2,18 +2,13 @@
 l = logging.getLogger('claripy.backends.backend')
 
 class Backend(object):
-<<<<<<< HEAD
     def __init__(self):
-=======
-    def __init__(self, claripy):
-        self._claripy = claripy
->>>>>>> 61d0cecf
         self._op_raw = { }
         self._op_raw_result = { } # these are operations that work on raw objects and accept a result arg
         self._op_expr = { }
         self._cache_objects = True
+        self._claripy = None
 
-<<<<<<< HEAD
     def set_claripy_object(self, claripy):
         self._claripy = claripy
 
@@ -49,11 +44,6 @@
                     self._op_expr[o] = getattr(op_class, o)
                 else:
                     l.warning("Operation %s not in op_class %s.", o, op_class)
-=======
-    def _make_raw_ops(self, op_list, op_dict=None, op_module=None):
-        for o in op_list:
-            self._op_raw[o] = op_dict[o] if op_dict is not None else getattr(op_module, o)
->>>>>>> 61d0cecf
 
     #
     # These functions handle converting expressions to formats that the backend
@@ -143,16 +133,9 @@
                 op = getattr(args[1], opposites[name])
                 obj = op(args[0])
 
-<<<<<<< HEAD
-            import ipdb; ipdb.set_trace()
-            if obj is NotImplemented:
-                l.debug("%s neither %s nor %s apply in backend.call()", self, name, opposites[name])
-                raise BackendError("unable to apply operation %s on provided args" % name)
-=======
             if obj is NotImplemented:
                 l.debug("%s neither %s nor %s apply in backend.call()", self, name, opposites[name])
                 raise BackendError("unable to apply operation on provided args")
->>>>>>> 61d0cecf
 
         return obj
 
@@ -169,11 +152,7 @@
 
     def simplify_expr(self, e):
         o = self.simplify(self.convert_expr(e))
-<<<<<<< HEAD
-        return E(self._claripy, model=self.abstract(o), objects={self: o}, variables=e.variables, symbolic=e.symbolic, length=e.length) # TODO: keep UUID
-=======
         return self._claripy.datalayer.make_expression(self.abstract(o), objects={self: o}, variables=e.variables, symbolic=e.symbolic, length=e.length) # TODO: keep UUID
->>>>>>> 61d0cecf
 
     def simplify(self, e): # pylint:disable=R0201,unused-argument
         raise BackendError("backend %s can't simplify" % self.__class__.__name__)
