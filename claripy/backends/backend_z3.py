import logging
l = logging.getLogger("claripy.backends.backend_z3")

solve_count = 0
cache_count = 0

# import and set up Z3
import os
import z3
if "Z3PATH" in os.environ:
	z3_path = os.environ["Z3PATH"]
elif "VIRTUAL_ENV" in os.environ:
	virtual_env = os.environ["VIRTUAL_ENV"]
	z3_path = virtual_env + "/lib/"
else:
	z3_path = "/opt/python/lib/"
z3.init(z3_path + "libz3.so")

from .solver_backend import SolverBackend
from .. import bv

#import threading
#import functools
#z3_lock = threading.RLock()
#def synchronized(f):
#	@functools.wraps(f)
#	def synced(self, *args, **kwargs):
#		if not (self._background_solve or (self._background_solve is None and self._claripy.parallel)):
#			return f(self, *args, **kwargs)
#
#		try:
#			#while not z3_lock.acquire(blocking=False): print "ACQUIRING...",__import__('time').sleep(1)
#			z3_lock.acquire()
#			return f(self, *args, **kwargs)
#		finally:
#			z3_lock.release()
#	return synced

class BackendZ3(SolverBackend):
	_split_on = { 'And', 'Or' }

<<<<<<< HEAD
	def __init__(self, background_solve=None):
		SolverBackend.__init__(self)
		self._background_solve = background_solve
=======
	def __init__(self, claripy):
		SolverBackend.__init__(self, claripy)
>>>>>>> 13a0ce43

		# and the operations
		for o in backend_operations:
			self._op_raw[o] = getattr(z3, o)
		self._op_raw['size'] = self.size

	@staticmethod
	def size(e):
		return e.size()

	def convert(self, obj, result=None):
		if type(obj) is bv.BVV:
			return z3.BitVecVal(obj.value, obj.bits)
		elif obj is True:
			return z3.BoolVal(True)
		elif obj is False:
			return z3.BoolVal(False)
		elif type(obj) in (int, long, float, str):
			return obj
		elif hasattr(obj, '__module__') and obj.__module__ == 'z3':
			return obj
		else:
			l.debug("BackendZ3 encountered unexpected type %s", type(obj))
			raise BackendError("unexpected type %s encountered in BackendZ3", type(obj))

	def abstract(self, z, split_on=None):
		return self._abstract(z, split_on=split_on)[0]

	def _abstract(self, z, split_on=None):
		z3_decl = z.decl()
		decl = str(z3_decl)
		name = z3_decl.name()

		split_on = self._split_on if split_on is None else split_on
		new_split_on = split_on if name in name_map and name_map[name] in split_on else set()
		children = [ self._abstract(c, new_split_on) for c in z.children() ]

		symbolic = False
		variables = set()

		if len(children) == 0:
			if z.__class__ == z3.BitVecRef:
				op = "BitVec"
				args = (name, z.size())
				symbolic = True
				variables = { name }
			elif z.__class__ == z3.BitVecNumRef:
				op = "BitVecVal"
				args = (z.as_long(), z.size())
			elif name == 'true':
				op = "BoolVal"
				args = (True,)
			elif name == 'false':
				op = "BoolVal"
				args = (False,)
			else:
				raise TypeError("Unable to wrap type %s", z.__class__.__name__)
		else:
			#
			# The following determines the right operation to use.
			#

			if decl not in decl_map:
				l.error("%s is not in decl_map. Report this to Yan.", decl)
				#import ipdb; ipdb.set_trace()
				decl_func = None
			else:
				decl_func = decl_map[decl]
				if type(decl_func) in (list, tuple):
					if len(children) == 1:
						decl_func = decl[0]
					else:
						decl_func = decl[1]

			if name not in name_map:
				l.error("%s is not in name_map. Report this to Yan.", name)
				name_func = None
				#import ipdb; ipdb.set_trace()
			else:
				name_func = name_map[name]

			if decl_func is None and name_func is None:
				l.error("Z3 abstraction unable to identify base function of expression %s", z)
				raise BackendError("unable to identify function in expression")

			op = decl_func if decl_func is not None else name_func
			if name_func != decl_func:
				l.warning("Z3 bug: got a different function via name() vs decl() (%s vs %s). Using %s", name_func, decl_func, op)

			# now we have the operation

			raw_args = list(children)
			raw_args = [ ]
			for a,v,s,b in children:
				if op in split_on:
					raw_args.append(E(self._claripy, model=a, variables=v, symbolic=s, length=b, simplified=True))
				else:
					raw_args.append(a)
				symbolic |= s
				variables |= v

			if op == 'Extract':
				hi = z3.Z3_get_decl_int_parameter(z.ctx.ref(), z3_decl.ast, 0)
				lo = z3.Z3_get_decl_int_parameter(z.ctx.ref(), z3_decl.ast, 1)
				args = [ hi, lo ] + raw_args
			elif op in ('SignExt', 'ZeroExt'):
				num = z3.Z3_get_decl_int_parameter(z.ctx.ref(), z3_decl.ast, 0)
				args = [ num ] + raw_args
			elif op in ( '__add__', ) and len(raw_args) > 2:
				last = raw_args[-1]
				rest = raw_args[:-1]

				a = A(op, rest[:2])
				for b in rest[2:]:
					a = A(op, [a,b])
				args = [ a, last ]
			else:
				args = raw_args

		return A(op, args), variables, symbolic, z.size() if hasattr(z, 'size') else -1

	def solver(self, timeout=None):
		s = z3.Solver()
		if timeout is not None:
			s.set('timeout', timeout)
		return s

	def add(self, s, c):
		s.add(*c)

	def check(self, s, extra_constraints=None): #pylint:disable=R0201
		global solve_count
		solve_count += 1
		if extra_constraints is not None:
			s.push()
			s.add(*extra_constraints)

		l.debug("Doing a check!")
		satness = s.check() == z3.sat

		if extra_constraints is not None:
			s.pop()
		return satness

	def results(self, s, extra_constraints=None, generic_backend=None):
		satness = self.check(s, extra_constraints=extra_constraints)
		model = { }
		z3_model = None

		if satness:
			l.debug("sat!")
			z3_model = s.model()
			if generic_backend is not None:
				for m_f in z3_model:
					n = m_f.name()
					m = m_f()
					model[n] = generic_backend.convert(z3_model.eval(m))
		else:
			l.debug("unsat!")

		return Result(satness, model, backend_model=z3_model)

	def eval(self, s, expr, n, extra_constraints=None, result=None):
		global solve_count, cache_count

		#if n == 1 and model is None:
		#	import ipdb; ipdb.set_trace()

		results = [ ]
		if extra_constraints is not None or n != 1:
			s.push()
		if extra_constraints is not None:
			s.add(*[self.convert_expr(e) for e in extra_constraints])
			model = None

		for i in range(n):
			if model is None:
				solve_count += 1
				l.debug("Doing a check!")
				if s.check() == z3.sat:
					model = s.model()
			else:
				cache_count += 1

			if model is None:
				break

			if not type(expr) in { int, float, str, bool, long }:
				v = model.eval(expr, model_completion=True)
			else:
				v = expr

			results.append(self._claripy.model_backend.convert(v))
			if i + 1 != n:
				s.add(expr != v)
				model = None

		if extra_constraints is not None or n != 1:
			s.pop()

		if len(results) == 0:
			raise UnsatError("constraints are unsat")

		return results

	def min(self, s, expr, extra_constraints=None, result=None): #pylint:disable=W0613
		global solve_count

		lo = 0
		hi = 2**expr.size()-1

		numpop = 0
		if extra_constraints is not None:
			s.push()
			numpop += 1
			s.add(*[self.convert_expr(e) for e in extra_constraints])

		while hi-lo > 1:
			middle = (lo + hi)/2
			#l.debug("h/m/l/d: %d %d %d %d", hi, middle, lo, hi-lo)

			s.push()
			s.add(z3.UGE(expr, lo), z3.ULE(expr, middle))
			numpop += 1

			solve_count += 1
			l.debug("Doing a check!")
			if s.check() == z3.sat:
				l.debug("... still sat")
				hi = middle
			else:
				l.debug("... now unsat")
				lo = middle
				s.pop()
				numpop -= 1

		for _ in range(numpop):
			s.pop()

		#l.debug("final hi/lo: %d, %d", hi, lo)

		if hi == lo: return BVV(lo, expr.size())
		else:
			s.push()
			s.add(expr == lo)
			l.debug("Doing a check!")
			if s.check() == z3.sat:
				s.pop()
				return BVV(lo, expr.size())
			else:
				s.pop()
		return BVV(hi, expr.size())

	def max(self, s, expr, extra_constraints=None, result=None): #pylint:disable=W0613
		global solve_count

		lo = 0
		hi = 2**expr.size()-1

		numpop = 0
		if extra_constraints is not None:
			s.push()
			numpop += 1
			s.add(*[self.convert_expr(e) for e in extra_constraints])

		while hi-lo > 1:
			middle = (lo + hi)/2
			#l.debug("h/m/l/d: %d %d %d %d", hi, middle, lo, hi-lo)

			s.push()
			s.add(z3.UGT(expr, middle), z3.ULE(expr, hi))
			numpop += 1

			solve_count += 1
			l.debug("Doing a check!")
			if s.check() == z3.sat:
				l.debug("... still sat")
				lo = middle
			else:
				l.debug("... now unsat")
				hi = middle
				s.pop()
				numpop -= 1
			#l.debug("    now: %d %d %d %d", hi, middle, lo, hi-lo)

		for _ in range(numpop):
			s.pop()

		if hi == lo: return BVV(lo, expr.size())
		else:
			s.push()
			s.add(expr == hi)
			l.debug("Doing a check!")
			if s.check() == z3.sat:
				s.pop()
				return BVV(hi, expr.size())
			else:
				s.pop()
		return BVV(lo, expr.size())

	def simplify(self, expr): #pylint:disable=W0613,R0201
		raise Exception("This shouldn't be called. Bug Yan.")

	def simplify_expr(self, expr):
		if expr._simplified:
			return expr

		l.debug("SIMPLIFYING EXPRESSION")

		expr_raw = self.convert_expr(expr)
		symbolic = expr.symbolic
		variables = expr.variables

		#l.debug("... before: %s (%s)", expr_raw, expr_raw.__class__.__name__)

		if isinstance(expr_raw, z3.BoolRef):
			tactics = z3.Then(z3.Tactic("simplify"), z3.Tactic("propagate-ineqs"), z3.Tactic("propagate-values"), z3.Tactic("unit-subsume-simplify"))
			s = tactics(expr_raw).as_expr()
			n = s.decl().name()

			if n == 'true':
				s = True
				symbolic = False
				variables = set()
			elif n == 'false':
				s = False
				symbolic = False
				variables = set()
		elif isinstance(expr_raw, z3.BitVecRef):
			s = z3.simplify(expr_raw)
			symbolic = not isinstance(s, z3.BitVecNumRef)
			if not symbolic:
				l.debug("... not symbolic!")
				variables = set()

			#import ipdb; ipdb.set_trace()
		else:
			s = expr_raw

		try:
			o = self._claripy.model_backend.convert(s)
		except BackendError:
			o = self.abstract(s)

		#l.debug("... after: %s (%s)", s, s.__class__.__name__)

		return E(self._claripy, model=o, objects={self: s}, symbolic=symbolic, variables=variables, length=expr.length, simplified=True)

#
# this is for the actual->abstract conversion above
#

import re
non_decimal = re.compile(r'[^\d.]+')

# TODO: URem, SRem

decl_map = {
	'+': '__add__',
	'-': [ '__neg__', '__sub__' ],
	'*': '__mul__',
	'/': '__div__',
	'%': '__mod__',
	#'URem': 'URem',
	#'SRem': 'SRem',

	'^': '__xor__',
	'&': '__and__',
	'|': '__or__',
	'~': '__invert__',

	'<<': '__lshift__',
	'>>': '__rshift__',
	'LShR': 'LShR',
	'RotateLeft': 'RotateLeft',
	'RotateRight': 'RotateRight',
	'SignExt': 'SignExt',
	'ZeroExt': 'ZeroExt',

	'Distinct': '__ne__',
	'==': '__eq__',
	'<': '__lt__',
	'<=': '__le__',
	'>': '__gt__',
	'>=': '__ge__',
	'UGE': 'UGE',
	'ULE': 'ULE',
	'UGT': 'UGT',
	'ULT': 'ULT',

	'And': 'And',
	'Or': 'Or',
	'Not': 'Not',

	'Concat': 'Concat',
	'Extract': 'Extract',

	'If': 'If',

	# TODO: make sure these are correct
	'bvsdiv_i': '__div__',
	'bvsmod_i': '__mod__'
}


name_map = {
	'bvadd': '__add__',
	'bvsub': '__sub__',
	'bvneg': '__neg__',
	'bvmul': '__mul__',
	'bvsdiv': '__div__',
	'bvsmod': '__mod__',
	#'bvsrem': 'SRem',
	#'bvurem': 'URem',

	'bvxor': '__xor__',
	'bvand': '__and__',
	'bvor': '__or__',
	'bvnot': '__invert__',

	'bvshl': '__lshift__',
	'bvashr': '__rshift__',
	'bvlshr': 'LShR',
	'ext_rotate_left': 'RotateLeft',
	'ext_rotate_right': 'RotateRight',
	'sign_extend': 'SignExt',
	'zero_extend': 'ZeroExt',

	'distinct': '__ne__',
	'=': '__eq__',
	'bvsgt': '__gt__',
	'bvsge': '__ge__',
	'bvslt': '__lt__',
	'bvsle': '__le__',
	'bvuge': 'UGE',
	'bvugt': 'UGT',
	'bvule': 'ULE',
	'bvult': 'ULT',

	'or': 'Or',
	'and': 'And',
	'not': 'Not',

	'concat': 'Concat',
	'extract': 'Extract',

	'if': 'If',
	'iff': 'If',

	# TODO: make sure these are correct
	'bvsdiv_i': '__div__',
	'bvsmod_i': '__mod__'
}

from ..expression import E, A
from ..operations import backend_operations
from ..result import Result, UnsatError
from ..bv import BVV
from .backend import BackendError<|MERGE_RESOLUTION|>--- conflicted
+++ resolved
@@ -39,14 +39,8 @@
 class BackendZ3(SolverBackend):
 	_split_on = { 'And', 'Or' }
 
-<<<<<<< HEAD
-	def __init__(self, background_solve=None):
+	def __init__(self, claripy):
 		SolverBackend.__init__(self)
-		self._background_solve = background_solve
-=======
-	def __init__(self, claripy):
-		SolverBackend.__init__(self, claripy)
->>>>>>> 13a0ce43
 
 		# and the operations
 		for o in backend_operations:
